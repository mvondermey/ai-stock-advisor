# -*- coding: utf-8 -*-
"""
Trading AI — Improved Rule-Based System with Optional ML Gate
- Headless-safe Matplotlib (Agg)
- Stooq-first data ('.US' fallback), optional Yahoo fallback
- UTC-safe timestamps; local CSV cache
- YTD top-picker (kept simple)
- Strategy: SMA crossover + ATR trailing stop + take-profit (multiples)
- Position sizing by risk (1% of capital, ATR-based)
- Optional ML classification gate (5-day horizon) to filter entries
"""

from __future__ import annotations

import os
import json
import time
import re
from pathlib import Path
from typing import List, Dict, Tuple, Optional

import numpy as np
import pandas as pd
import gymnasium as gym
import sys
import codecs
from io import StringIO
from multiprocessing import Pool, cpu_count
import joblib # Added for model saving/loading

# --- Force UTF-8 output on Windows ---
if sys.stdout.encoding != 'utf-8':
    sys.stdout = codecs.getwriter('utf-8')(sys.stdout.buffer, 'strict')
if sys.stderr.encoding != 'utf-8':
    sys.stderr = codecs.getwriter('utf-8')(sys.stderr.buffer, 'strict')

# ---------- Matplotlib (headless-safe) ----------
import matplotlib
matplotlib.use("Agg")
import matplotlib.pyplot as plt

import yfinance as yf
from tqdm import tqdm
from datetime import datetime, timedelta, timezone

<<<<<<< HEAD
import joblib # New: Import joblib for model serialization

def _process_ticker_wrapper(args):
    """Wrapper function to unpack arguments for process_ticker."""
    return process_ticker(*args)

=======
>>>>>>> c76b60bb
# Optional Stooq provider
try:
    from pandas_datareader import data as pdr
except Exception:
    pdr = None

# ============================
# Configuration / Hyperparams
# ============================

SEED                    = 42
np.random.seed(SEED)

# --- Provider & caching
DATA_PROVIDER           = 'yahoo'    # 'stooq' or 'yahoo'
USE_YAHOO_FALLBACK      = True       # let Yahoo fill gaps if Stooq thin
DATA_CACHE_DIR          = Path("data_cache")
TOP_CACHE_PATH          = Path("logs/top_tickers_cache.json")
CACHE_DAYS              = 7

# --- Universe / selection
MARKET_SELECTION = {
    "NASDAQ_ALL": True,
    "NASDAQ_100": True,
    "SP500": True,
    "DOW_JONES": True,
    "POPULAR_ETFS": False,
    "CRYPTO": False,
    "DAX": True,
    "MDAX": True,
    "SMI": False,
    "FTSE_MIB": False,
}
<<<<<<< HEAD
N_TOP_TICKERS           = 50          # Set to 0 to disable the limit and run on all performers
=======
N_TOP_TICKERS           = 10          # Set to 0 to disable the limit and run on all performers
>>>>>>> c76b60bb
BATCH_DOWNLOAD_SIZE     = 500
PAUSE_BETWEEN_BATCHES   = 5.0

# --- Backtest & training windows
BACKTEST_DAYS           = 365        # 1 year for backtest
TRAIN_LOOKBACK_DAYS     = 360        # more data for model (e.g., 1 year)

# --- Strategy (separate from feature windows)
STRAT_SMA_SHORT         = 20
STRAT_SMA_LONG          = 100
ATR_PERIOD              = 14
ATR_MULT_TRAIL          = 3.5
ATR_MULT_TP             = 0.0        # 0 disables hard TP; rely on trailing
RISK_PER_TRADE          = 0.01       # 1% of capital
TRANSACTION_COST        = 0.001      # 0.1%

# --- Feature windows (for ML only)
FEAT_SMA_SHORT          = 5
FEAT_SMA_LONG           = 20
FEAT_VOL_WINDOW         = 10
CLASS_HORIZON           = 5          # days ahead for classification target
MIN_PROBA_BUY           = 0.5       # ML gate threshold for buy model
MIN_PROBA_SELL          = 0.5       # ML gate threshold for sell model
TARGET_PERCENTAGE       = 0.01       # 1% target for buy/sell classification
USE_MODEL_GATE          = True       # ENABLE ML gate
USE_MARKET_FILTER       = False      # re-enable market filter
MARKET_FILTER_TICKER    = 'SPY'
MARKET_FILTER_SMA       = 200
USE_PERFORMANCE_BENCHMARK = True   # Set to True to enable benchmark filtering

# --- Misc
INITIAL_BALANCE         = 100_000.0
SAVE_PLOTS              = False

# ============================
# Helpers
# ============================

def _ensure_dir(p: Path) -> None:
    try:
        p.mkdir(parents=True, exist_ok=True)
    except Exception:
        pass


def _to_utc(ts):
    """Return a pandas UTC-aware Timestamp for any datetime-like input."""
    t = pd.Timestamp(ts)
    if t.tzinfo is None:
        return t.tz_localize('UTC')
    return t.tz_convert('UTC')

def _fetch_from_stooq(ticker: str, start: datetime, end: datetime) -> pd.DataFrame:
    """Fetch OHLCV from Stooq. Try both 'TICKER' and 'TICKER.US'."""
    if pdr is None:
        return pd.DataFrame()
    try:
        df = pdr.DataReader(ticker, "stooq", start, end)
        if (df is None or df.empty) and not ticker.upper().endswith('.US'):
            try:
                df = pdr.DataReader(f"{ticker}.US", "stooq", start, end)
            except Exception:
                pass
        if df is None or df.empty:
            return pd.DataFrame()
        df = df.sort_index()
        df = df.rename(columns={c: c.capitalize() for c in df.columns})
        df.index.name = "Date"
        return df
    except Exception:
        return pd.DataFrame()

def _normalize_symbol(symbol: str, provider: str) -> str:
    """Normalizes ticker symbols for different data providers."""
    if provider.lower() == 'stooq':
        return symbol
    elif provider.lower() == 'yahoo':
        return symbol.replace('.', '-')
    return symbol

# ============================
# Data access
# ============================

def load_prices_robust(ticker: str, start: datetime, end: datetime) -> pd.DataFrame:
    """A wrapper for load_prices that handles rate limiting with retries and other common API errors."""
    import time
    import random
    max_retries = 5
    base_wait_time = 10  # seconds, increased for more tolerance

    for attempt in range(max_retries):
        try:
            return load_prices(ticker, start, end)
        except Exception as e:
            error_str = str(e).lower()
            # Handle YFTzMissingError for delisted stocks gracefully
            if "yftzmissingerror" in error_str or "no timezone found" in error_str:
                print(f"  ℹ️ Skipping {ticker}: Data not available (possibly delisted).")
                return pd.DataFrame()
            
            # Handle rate limiting with exponential backoff
            if "yfratelimiterror" in error_str or "rate limit" in error_str or "429" in error_str:
                wait_time = base_wait_time * (2 ** attempt) + random.uniform(0, 1)
                print(f"  ⚠️ Rate limited trying to fetch {ticker}. Retrying in {wait_time:.2f} seconds...")
                time.sleep(wait_time)
            else:
                # For other unexpected errors, log it and fail for this ticker
                print(f"  ⚠️ An unexpected error occurred for {ticker}: {e}. Skipping.")
                return pd.DataFrame()
    
    print(f"  ❌ Failed to load data for {ticker} after {max_retries} retries due to persistent rate limiting.")
    return pd.DataFrame()

def _download_batch_robust(tickers: List[str], start: datetime, end: datetime) -> pd.DataFrame:
    """Wrapper for yf.download for batches with retry logic."""
    import time
    import random
    max_retries = 5
    base_wait_time = 10  # seconds

    for attempt in range(max_retries):
        try:
            # Set threads to False to avoid potential conflicts with yfinance's internal threading
            data = yf.download(tickers, start=start, end=end, auto_adjust=True, progress=True, threads=20, keepna=False)
            
            # Critical check: If the dataframe is empty or all values are NaN, it's a failed download.
            if data.empty or data.isnull().all().all():
                # This will be caught by the except block and trigger a retry
                raise ValueError("Batch download failed: DataFrame is empty or all-NaN.")
                
            return data
        except Exception as e:
            error_str = str(e).lower()
            print(f"  ⚠️ Error {error_str}")
            # Catch common yfinance multi-ticker failure messages
            if "yfratelimiterror" in error_str or "rate limit" in error_str or "429" in error_str or "failed download" in error_str or "batch download failed" in error_str:
                wait_time = base_wait_time * (2 ** attempt) + random.uniform(0, 2)
                print(f"  ⚠️ Rate limited on batch download. Retrying in {wait_time:.2f} seconds...")
                time.sleep(wait_time)
            else:
                print(f"  ⚠️ An unexpected error occurred during batch download: {e}. Skipping batch.")
                return pd.DataFrame()
    
    print(f"  ❌ Failed to download batch data after {max_retries} retries.")
    return pd.DataFrame()

def _fetch_financial_data(ticker: str) -> pd.DataFrame:
    """Fetch key financial metrics from yfinance and prepare them for merging."""
    yf_ticker = yf.Ticker(ticker)
    
    financial_data = {}
    
    # Fetch income statement (quarterly)
    try:
        income_statement = yf_ticker.quarterly_income_stmt
        if not income_statement.empty:
            # Select relevant metrics and transpose
            metrics = ['Total Revenue', 'Net Income', 'EBITDA']
            for metric in metrics:
                if metric in income_statement.index:
                    financial_data[metric] = income_statement.loc[metric]
    except Exception as e:
        print(f"  ⚠️ Could not fetch income statement for {ticker}: {e}")

    # Fetch balance sheet (quarterly)
    try:
        balance_sheet = yf_ticker.quarterly_balance_sheet
        if not balance_sheet.empty:
            metrics = ['Total Assets', 'Total Liabilities']
            for metric in metrics:
                if metric in balance_sheet.index:
                    financial_data[metric] = balance_sheet.loc[metric]
    except Exception as e:
        print(f"  ⚠️ Could not fetch balance sheet for {ticker}: {e}")

    # Fetch cash flow (quarterly)
    try:
        cash_flow = yf_ticker.quarterly_cash_flow
        if not cash_flow.empty:
            metrics = ['Free Cash Flow']
            for metric in metrics:
                if metric in cash_flow.index:
                    financial_data[metric] = cash_flow.loc[metric]
    except Exception as e:
        print(f"  ⚠️ Could not fetch cash flow for {ticker}: {e}")

    if not financial_data:
        return pd.DataFrame()

    df_financial = pd.DataFrame(financial_data).T
    df_financial.index.name = 'Metric'
    df_financial = df_financial.T # Transpose back to have dates as index
    df_financial.index = pd.to_datetime(df_financial.index, utc=True)
    df_financial.index.name = "Date"
    
    # Rename columns to be more feature-friendly
    df_financial = df_financial.rename(columns={
        'Total Revenue': 'Fin_Revenue',
        'Net Income': 'Fin_NetIncome',
        'Total Assets': 'Fin_TotalAssets',
        'Total Liabilities': 'Fin_TotalLiabilities',
        'Free Cash Flow': 'Fin_FreeCashFlow',
        'EBITDA': 'Fin_EBITDA'
    })
    
    # Ensure all financial columns are numeric
    for col in df_financial.columns:
        df_financial[col] = pd.to_numeric(df_financial[col], errors='coerce')

    return df_financial.sort_index()


def load_prices(ticker: str, start: datetime, end: datetime) -> pd.DataFrame:
    """Download and clean data from the selected provider, with an improved local caching mechanism."""
    _ensure_dir(DATA_CACHE_DIR)
    cache_file = DATA_CACHE_DIR / f"{ticker}.csv"
    financial_cache_file = DATA_CACHE_DIR / f"{ticker}_financials.csv"
    
    # --- Check price cache first ---
    price_df = pd.DataFrame()
    if cache_file.exists():
        file_mod_time = datetime.fromtimestamp(cache_file.stat().st_mtime, timezone.utc)
        if (datetime.now(timezone.utc) - file_mod_time) < timedelta(days=1):
            try:
                cached_df = pd.read_csv(cache_file, index_col='Date', parse_dates=True)
                if cached_df.index.tzinfo is None:
                    cached_df.index = cached_df.index.tz_localize('UTC')
                else:
                    cached_df.index = cached_df.index.tz_convert('UTC')
                price_df = cached_df.loc[(cached_df.index >= _to_utc(start)) & (cached_df.index <= _to_utc(end))].copy()
            except Exception as e:
                print(f"⚠️ Could not read or slice price cache file for {ticker}: {e}. Refetching prices.")

    # --- If not in price cache or cache is old, fetch a broad range of data ---
    if price_df.empty:
        fetch_start = datetime.now(timezone.utc) - timedelta(days=1000) # Fetch a generous amount of data
        fetch_end = datetime.now(timezone.utc)
        start_utc = _to_utc(fetch_start)
        end_utc   = _to_utc(fetch_end)
        
        provider = DATA_PROVIDER.lower()
        
        if provider == 'stooq':
            stooq_df = _fetch_from_stooq(ticker, start_utc, end_utc)
            if stooq_df.empty and not ticker.upper().endswith('.US'):
                stooq_df = _fetch_from_stooq(f"{ticker}.US", start_utc, end_utc)
            if not stooq_df.empty:
                price_df = stooq_df.copy()
            elif USE_YAHOO_FALLBACK:
                try:
                    downloaded_df = yf.download(ticker, start=start_utc, end=end_utc, auto_adjust=True, progress=False)
                    if downloaded_df is not None:
                        price_df = downloaded_df.dropna()
                except Exception as e:
                    raise e
        else:
            try:
                downloaded_df = yf.download(ticker, start=start_utc, end=end_utc, auto_adjust=True, progress=False)
                if downloaded_df is not None:
                    price_df = downloaded_df.dropna()
            except Exception as e:
                raise e
            if price_df.empty and pdr is not None:
                stooq_df = _fetch_from_stooq(ticker, start_utc, end_utc)
                if stooq_df.empty and not ticker.upper().endswith('.US'):
                    stooq_df = _fetch_from_stooq(f"{ticker}.US", start_utc, end_utc)
                if not stooq_df.empty:
                    price_df = stooq_df.copy()

        if price_df.empty:
            return pd.DataFrame()

        # Clean and normalize the downloaded data
        if isinstance(price_df.columns, pd.MultiIndex):
            price_df.columns = price_df.columns.get_level_values(0)
        price_df.columns = [str(col).capitalize() for col in price_df.columns]
        if "Close" not in price_df.columns and "Adj close" in price_df.columns:
            price_df = price_df.rename(columns={"Adj close": "Close"})

        if "Close" not in price_df.columns:
            return pd.DataFrame()

        price_df.index = pd.to_datetime(price_df.index, utc=True)
        price_df.index.name = "Date"
        price_df["Close"] = pd.to_numeric(price_df["Close"], errors="coerce")
        price_df = price_df.dropna(subset=["Close"])
        price_df = price_df.ffill().bfill()

        # --- Save the entire fetched price data to cache ---
        if not price_df.empty:
            try:
                price_df.to_csv(cache_file)
            except Exception as e:
                print(f"⚠️ Could not write price cache file for {ticker}: {e}")
                
    # --- Fetch and merge financial data ---
    financial_df = pd.DataFrame()
    if financial_cache_file.exists():
        file_mod_time = datetime.fromtimestamp(financial_cache_file.stat().st_mtime, timezone.utc)
        if (datetime.now(timezone.utc) - file_mod_time) < timedelta(days=CACHE_DAYS * 4): # Financials update less frequently
            try:
                financial_df = pd.read_csv(financial_cache_file, index_col='Date', parse_dates=True)
                if financial_df.index.tzinfo is None:
                    financial_df.index = financial_df.index.tz_localize('UTC')
                else:
                    financial_df.index = financial_df.index.tz_convert('UTC')
            except Exception as e:
                print(f"⚠️ Could not read financial cache file for {ticker}: {e}. Refetching financials.")
    
    if financial_df.empty:
        financial_df = _fetch_financial_data(ticker)
        if not financial_df.empty:
            try:
                financial_df.to_csv(financial_cache_file)
            except Exception as e:
                print(f"⚠️ Could not write financial cache file for {ticker}: {e}")

    if not financial_df.empty and not price_df.empty:
        # Merge financial data by forward-filling the latest available financial report
        # Reindex financial_df to cover the full date range of price_df
        full_date_range = pd.date_range(start=price_df.index.min(), end=price_df.index.max(), freq='D', tz='UTC')
        financial_df_reindexed = financial_df.reindex(full_date_range)
        financial_df_reindexed = financial_df_reindexed.ffill()
        
        # Merge with price data
        final_df = price_df.merge(financial_df_reindexed, left_index=True, right_index=True, how='left')
        # Fill any remaining NaNs in financial features (e.g., at the very beginning)
        final_df.fillna(0, inplace=True)
    else:
        final_df = price_df.copy()

    # Return the specifically requested slice
    return final_df.loc[(final_df.index >= _to_utc(start)) & (final_df.index <= _to_utc(end))].copy()

# ============================
# Ticker discovery
# ============================

def get_tickers_for_backtest(n: int = 10) -> List[str]:
    """Gets a list of n random tickers from the S&P 500."""
    fallback = ["NVDA", "MSFT", "AAPL", "AMZN", "META", "AVGO", "TSLA", "GOOGL", "COST", "LRCX"]
    try:
        url = "https://en.wikipedia.org/wiki/List_of_S%26P_500_companies"
        table = pd.read_html(url)[0]
        col = "Symbol" if "Symbol" in table.columns else table.columns[0]
        tickers_all = [_normalize_symbol(sym, DATA_PROVIDER) for sym in table[col].tolist()]
    except Exception as e:
        print(f"⚠️ Could not fetch S&P 500 list ({e}). Using static fallback.")
        tickers_all = [_normalize_symbol(sym, DATA_PROVIDER) for sym in fallback]

    import random
    random.seed(SEED)
    if len(tickers_all) > n:
        selected_tickers = random.sample(tickers_all, n)
    else:
        selected_tickers = tickers_all
    
    print(f"Randomly selected {n} tickers: {', '.join(selected_tickers)}")
    return selected_tickers

def get_all_tickers() -> List[str]:
    """
    Gets a list of tickers from the markets selected in the configuration.
    """
    all_tickers = set()
    headers = {'User-Agent': 'Mozilla/5.0 (Windows NT 10.0; Win64; x64) AppleWebKit/537.36 (KHTML, like Gecko) Chrome/58.0.3029.110 Safari/537.3'}

    # --- US Tickers ---
    if MARKET_SELECTION.get("NASDAQ_ALL"):
        try:
            url = 'ftp://ftp.nasdaqtrader.com/symboldirectory/nasdaqlisted.txt'
            df = pd.read_csv(url, sep='|')
            df_clean = df.iloc[:-1]
            # Include ETFs by removing the 'ETF' == 'N' filter
            nasdaq_tickers = df_clean[df_clean['Test Issue'] == 'N']['Symbol'].tolist()
            all_tickers.update(nasdaq_tickers)
            print(f"✅ Fetched {len(nasdaq_tickers)} tickers from NASDAQ (including ETFs).")
        except Exception as e:
            print(f"⚠️ Could not fetch full NASDAQ list ({e}).")

    if MARKET_SELECTION.get("NASDAQ_100"):
        try:
            import requests
            url_nasdaq = 'https://en.wikipedia.org/wiki/NASDAQ-100'
            response_nasdaq = requests.get(url_nasdaq, headers=headers)
            response_nasdaq.raise_for_status()
            table_nasdaq = pd.read_html(StringIO(response_nasdaq.text))[4]
            nasdaq_100_tickers = [s.replace('.', '-') for s in table_nasdaq['Ticker'].tolist()]
            all_tickers.update(nasdaq_100_tickers)
            print(f"✅ Fetched {len(nasdaq_100_tickers)} tickers from NASDAQ 100.")
        except Exception as e:
            print(f"⚠️ Could not fetch NASDAQ 100 list ({e}).")

    if MARKET_SELECTION.get("SP500"):
        try:
            import requests
            url_sp500 = "https://en.wikipedia.org/wiki/List_of_S%26P_500_companies"
            response_sp500 = requests.get(url_sp500, headers=headers)
            response_sp500.raise_for_status()
            table_sp500 = pd.read_html(StringIO(response_sp500.text))[0]
            col = "Symbol" if "Symbol" in table_sp500.columns else table_sp500.columns[0]
            sp500_tickers = [s.replace('.', '-') for s in table_sp500[col].tolist()]
            all_tickers.update(sp500_tickers)
            print(f"✅ Fetched {len(sp500_tickers)} tickers from S&P 500.")
        except Exception as e:
            print(f"⚠️ Could not fetch S&P 500 list ({e}).")

    if MARKET_SELECTION.get("DOW_JONES"):
        try:
            import requests
            url_dow = "https://en.wikipedia.org/wiki/Dow_Jones_Industrial_Average"
            response_dow = requests.get(url_dow, headers=headers)
            response_dow.raise_for_status()
            tables_dow = pd.read_html(StringIO(response_dow.text))
            table_dow = None
            for table in tables_dow:
                if 'Symbol' in table.columns:
                    table_dow = table
                    break
            if table_dow is None:
                raise ValueError("Could not find the ticker table on the Dow Jones Wikipedia page.")
            col = "Symbol"
            dow_tickers = [str(s).replace('.', '-') for s in table_dow[col].tolist()]
            all_tickers.update(dow_tickers)
            print(f"✅ Fetched {len(dow_tickers)} tickers from Dow Jones.")
        except Exception as e:
            print(f"⚠️ Could not fetch Dow Jones list ({e}).")

    if MARKET_SELECTION.get("POPULAR_ETFS"):
        try:
            import requests
            from bs4 import BeautifulSoup
            url_etf = "https://en.wikipedia.org/wiki/List_of_American_exchange-traded_funds"
            response_etf = requests.get(url_etf, headers=headers)
            response_etf.raise_for_status()
            
            soup = BeautifulSoup(response_etf.text, 'html.parser')
            etf_tickers = set()
            
            # Find all list items, which contain the ETF info
            for li in soup.find_all('li'):
                text = li.get_text()
                # Use regex to find patterns like (NYSE Arca: ITOT) or (NASDAQ|QQQ)
                match = re.search(r'\((?:NYSE\sArca|NASDAQ)[^)]*:([^)]+)\)', text)
                if match:
                    ticker = match.group(1).strip()
                    # Clean up the ticker symbol
                    ticker = ticker.replace('.', '-')
                    etf_tickers.add(ticker)

            if not etf_tickers:
                raise ValueError("No ETF tickers found on the page.")

            all_tickers.update(etf_tickers)
            print(f"✅ Fetched {len(etf_tickers)} tickers from Popular ETFs list.")
        except Exception as e:
            print(f"⚠️ Could not fetch Popular ETFs list ({e}).")

    if MARKET_SELECTION.get("CRYPTO"):
        try:
            import requests
            url_crypto = "https://en.wikipedia.org/wiki/List_of_cryptocurrencies"
            response_crypto = requests.get(url_crypto, headers=headers)
            response_crypto.raise_for_status()
            tables_crypto = pd.read_html(StringIO(response_crypto.text))
            # The first table on the page is the one with active cryptocurrencies
            if tables_crypto:
                df_crypto = tables_crypto[0]
                # The 'Symbol' column contains the ticker
                if 'Symbol' in df_crypto.columns:
                    # Extract the primary ticker symbol and append '-USD'
                    crypto_tickers = set()
                    for s in df_crypto['Symbol'].tolist():
                        if isinstance(s, str):
                            # Use regex to find the first ticker-like symbol (e.g., BTC)
                            match = re.match(r'([A-Z]+)', s)
                            if match:
                                crypto_tickers.add(f"{match.group(1)}-USD")
                    all_tickers.update(crypto_tickers)
                    print(f"✅ Fetched {len(crypto_tickers)} tickers from Cryptocurrency list.")
        except Exception as e:
            print(f"⚠️ Could not fetch Cryptocurrency list ({e}).")

    # --- German Tickers ---
    if MARKET_SELECTION.get("DAX"):
        try:
            import requests
            url_dax = "https://en.wikipedia.org/wiki/DAX"
            response_dax = requests.get(url_dax, headers=headers)
            response_dax.raise_for_status()
            tables_dax = pd.read_html(StringIO(response_dax.text))
            table_dax = None
            for table in tables_dax:
                if 'Ticker' in table.columns:
                    table_dax = table
                    break
            if table_dax is None:
                raise ValueError("Could not find the ticker table on the DAX Wikipedia page.")
            dax_tickers = [s if '.' in s else f"{s}.DE" for s in table_dax['Ticker'].tolist()]
            all_tickers.update(dax_tickers)
            print(f"✅ Fetched {len(dax_tickers)} tickers from DAX.")
        except Exception as e:
            print(f"⚠️ Could not fetch DAX list ({e}).")

    if MARKET_SELECTION.get("MDAX"):
        try:
            import requests
            url_mdax = "https://en.wikipedia.org/wiki/MDAX"
            response_mdax = requests.get(url_mdax, headers=headers)
            response_mdax.raise_for_status()
            tables_mdax = pd.read_html(StringIO(response_mdax.text))
            table_mdax = None
            for table in tables_mdax:
                if 'Ticker' in table.columns or 'Symbol' in table.columns:
                    table_mdax = table
                    break
            if table_mdax is None:
                raise ValueError("Could not find the ticker table on the MDAX Wikipedia page.")
            ticker_col = 'Ticker' if 'Ticker' in table_mdax.columns else 'Symbol'
            mdax_tickers = [s if '.' in s else f"{s}.DE" for s in table_mdax[ticker_col].tolist()]
            all_tickers.update(mdax_tickers)
            print(f"✅ Fetched {len(mdax_tickers)} tickers from MDAX.")
        except Exception as e:
            print(f"⚠️ Could not fetch MDAX list ({e}).")

    # --- Swiss Tickers ---
    if MARKET_SELECTION.get("SMI"):
        try:
            import requests
            url_smi = "https://en.wikipedia.org/wiki/Swiss_Market_Index"
            response_smi = requests.get(url_smi, headers=headers)
            response_smi.raise_for_status()
            tables_smi = pd.read_html(StringIO(response_smi.text))
            table_smi = None
            for table in tables_smi:
                if 'Ticker' in table.columns:
                    table_smi = table
                    break
            if table_smi is None:
                raise ValueError("Could not find the ticker table on the SMI Wikipedia page.")
            smi_tickers = [s if '.' in s else f"{s}.SW" for s in table_smi['Ticker'].tolist()]
            all_tickers.update(smi_tickers)
            print(f"✅ Fetched {len(smi_tickers)} tickers from SMI.")
        except Exception as e:
            print(f"⚠️ Could not fetch SMI list ({e}).")

    # --- Italian Tickers ---
    if MARKET_SELECTION.get("FTSE_MIB"):
        try:
            import requests
            url_mib = "https://en.wikipedia.org/wiki/FTSE_MIB"
            response_mib = requests.get(url_mib, headers=headers)
            response_mib.raise_for_status()
            tables_mib = pd.read_html(StringIO(response_mib.text))
            table_mib = None
            for table in tables_mib:
                if 'Ticker' in table.columns:
                    table_mib = table
                    break
            if table_mib is None:
                raise ValueError("Could not find the ticker table on the FTSE MIB Wikipedia page.")
            mib_tickers = [s if '.' in s else f"{s}.MI" for s in table_mib['Ticker'].tolist()]
            all_tickers.update(mib_tickers)
            print(f"✅ Fetched {len(mib_tickers)} tickers from FTSE MIB.")
        except Exception as e:
            print(f"⚠️ Could not fetch FTSE MIB list ({e}).")

    if not all_tickers:
        print("⚠️ No tickers fetched. Returning empty list.")
        return []

    string_tickers = {str(s) for s in all_tickers if pd.notna(s)}
    
    final_tickers = set()
    for ticker in string_tickers:
        s_ticker = ticker.strip()
        if '$' in s_ticker:
            continue
        
        # European tickers already have the correct suffix for Yahoo Finance
        if s_ticker.endswith(('.DE', '.MI', '.SW', '.PA', '.AS', '.HE', '.LS', '.BR', '.MC')):
            final_tickers.add(s_ticker)
        else:
            # Normalize US tickers (e.g., BRK.B -> BRK-B)
            final_tickers.add(s_ticker.replace('.', '-'))

    print(f"Total unique tickers to analyze: {len(final_tickers)}")
    final_list = sorted(list(final_tickers))
    print(f"  Tickers: {', '.join(final_list)}")
    return final_list

# ============================
# Feature prep & model
# ============================

def fetch_training_data(ticker: str, start: Optional[datetime] = None, end: Optional[datetime] = None, target_percentage: float = 0.05) -> Tuple[pd.DataFrame, List[str]]:
    """Fetch prices and compute ML features. Default window is TRAIN_LOOKBACK_DAYS up to 'end' (now if None)."""
    if end is None:
        end = datetime.now(timezone.utc)
    if start is None:
        start = end - timedelta(days=TRAIN_LOOKBACK_DAYS)

    df = load_prices(ticker, start, end)
    if df.empty:
        print(f"⚠️ No data fetched for {ticker} from {start.date()} to {end.date()}. Returning empty DataFrame.")
        return pd.DataFrame(), []

    # Ensure enough data for basic SMA calculations, otherwise warn but proceed
    if len(df) < FEAT_SMA_LONG + 10:
        print(f"  ℹ️ Potentially insufficient data for all features for {ticker} (only {len(df)} rows). Proceeding with available data.")

    df = df.copy()
    if "Close" not in df.columns and "Adj Close" in df.columns:
        df = df.rename(columns={"Adj Close": "Close"})
    # Fix for missing OHLC columns (Yahoo fallback)
    if "High" not in df.columns and "Close" in df.columns:
        df["High"] = df["Close"]
    if "Low" not in df.columns and "Close" in df.columns:
        df["Low"] = df["Close"]
    if "Open" not in df.columns and "Close" in df.columns:
        df["Open"] = df["Close"]
    if "Volume" not in df.columns:
        df["Volume"] = 0
    # Ensure 'Close' is numeric and drop rows with NaN in 'Close'
    df["Close"] = pd.to_numeric(df["Close"], errors="coerce")
    df = df.dropna(subset=["Close"])

    # Fill missing values in other columns
    df = df.ffill().bfill()

    df["Returns"]    = df["Close"].pct_change(fill_method=None)
    df["SMA_F_S"]    = df["Close"].rolling(FEAT_SMA_SHORT).mean()
    df["SMA_F_L"]    = df["Close"].rolling(FEAT_SMA_LONG).mean()
    df["Volatility"] = df["Returns"].rolling(FEAT_VOL_WINDOW).std()

    # --- Additional Features ---
    # RSI
    delta = df["Close"].diff()
    gain = (delta.where(delta > 0, 0)).ewm(com=14 - 1, adjust=False).mean()
    loss = (-delta.where(delta < 0, 0)).ewm(com=14 - 1, adjust=False).mean()
    rs = gain / loss
    df['RSI_feat'] = 100 - (100 / (1 + rs))

    # MACD
    ema_12 = df["Close"].ewm(span=12, adjust=False).mean()
    ema_26 = df["Close"].ewm(span=26, adjust=False).mean()
    df['MACD'] = ema_12 - ema_26
    df['MACD_signal'] = df['MACD'].ewm(span=9, adjust=False).mean()

    # Bollinger Bands
    df['BB_mid'] = df["Close"].rolling(window=20).mean()
    df['BB_std'] = df["Close"].rolling(window=20).std()
    df['BB_upper'] = df['BB_mid'] + (df['BB_std'] * 2)
    df['BB_lower'] = df['BB_mid'] - (df['BB_std'] * 2)
    
    # --- Additional Financial Features (from _fetch_financial_data) ---
    financial_features = [col for col in df.columns if col.startswith('Fin_')]
    
    # Ensure these are numeric and fill NaNs if any remain
    for col in financial_features:
        df[col] = pd.to_numeric(df[col], errors='coerce').fillna(0)

    # Fill any remaining NaNs after all feature calculations to ensure columns are present
    df = df.fillna(0)

    df["Target"]     = df["Close"].shift(-1)

    # Classification label for BUY model: 5-day forward > +target_percentage
    fwd = df["Close"].shift(-CLASS_HORIZON)
    df["TargetClassBuy"] = ((fwd / df["Close"] - 1.0) > target_percentage).astype(float)

    # Classification label for SELL model: 5-day forward < -target_percentage
    df["TargetClassSell"] = ((fwd / df["Close"] - 1.0) < -target_percentage).astype(float)

<<<<<<< HEAD
    # New: Regression target for 1-year price change
    fwd_1y = df["Close"].shift(-252) # Approximately 252 trading days in a year
    df["Target1YChange"] = (fwd_1y / df["Close"] - 1.0) * 100 # Percentage change

    # Define core technical features
    core_tech_features = ["Close","Returns","SMA_F_S","SMA_F_L","Volatility", "RSI_feat", "MACD", "BB_upper", "%K", "%D", "%R", "ADX"]
    
    # Combine core technical features with dynamically found financial features
    all_potential_features = core_tech_features + financial_features
    
    # Filter to include only features actually present in the DataFrame
    available_features = [col for col in all_potential_features if col in df.columns]

    # Add target columns
    target_cols = ["Target", "TargetClassBuy", "TargetClassSell", "Target1YChange"]
    available_target_cols = [col for col in target_cols if col in df.columns]

    # Combine available features and target columns
    req_cols = available_features + available_target_cols
    
    # Create 'ready' DataFrame, ensuring all required columns are present and filled
    ready = df[req_cols].copy()
=======
    # Progress info
    req_cols = ["Close","Returns","SMA_F_S","SMA_F_L","Volatility", "RSI_feat", "MACD", "BB_upper"] + financial_features + ["Target", "TargetClassBuy", "TargetClassSell"]
>>>>>>> c76b60bb
    
    # The actual features used for training will be all columns in 'ready' except the target columns
    final_training_features = [col for col in available_features if col in ready.columns] # Use available_features as base
    
    # Drop rows with NaN values in the final feature set, but only if they are critical
    # For now, rely on fillna(0) to keep all rows. If models require no NaNs, this might need adjustment.
    # ready = ready.dropna() # Removed this line as fillna(0) should handle it.
    
    # The actual features used for training will be all columns in 'ready' except the target columns
    final_training_features = [col for col in ready.columns if col not in ["Target", "TargetClassBuy", "TargetClassSell"]]

    print(f"   ↳ rows after features available: {len(ready)}")
    return ready, final_training_features

def train_and_evaluate_models(df: pd.DataFrame, target_col: str = "TargetClassBuy", feature_set: Optional[List[str]] = None):
    """Train and compare multiple classifiers for a given target, returning the best one."""
    from sklearn.ensemble import RandomForestClassifier
    from sklearn.linear_model import LogisticRegression
    from sklearn.svm import SVC
    from sklearn.model_selection import cross_val_score, StratifiedKFold
    from sklearn.preprocessing import StandardScaler

    try:
        from lightgbm import LGBMClassifier
    except ImportError:
        print("⚠️ lightgbm not installed. Run: pip install lightgbm. It will be skipped.")
        LGBMClassifier = None

    df = df.copy()
    # Feature generation (same as before)
    if "Returns" not in df.columns and "Close" in df.columns:
        df["Returns"] = df["Close"].pct_change()
    if "SMA_F_S" not in df.columns and "Close" in df.columns:
        df["SMA_F_S"] = df["Close"].rolling(FEAT_SMA_SHORT).mean()
    if "SMA_F_L" not in df.columns and "Close" in df.columns:
        df["SMA_F_L"] = df["Close"].rolling(FEAT_SMA_LONG).mean()
    if "Volatility" not in df.columns and "Returns" in df.columns:
        df["Volatility"] = df["Returns"].rolling(FEAT_VOL_WINDOW).std()
    
    # --- Ensure additional features are present ---
    if 'RSI_feat' not in df.columns:
        delta = df["Close"].diff()
        gain = (delta.where(delta > 0, 0)).ewm(com=14 - 1, adjust=False).mean()
        loss = (-delta.where(delta < 0, 0)).ewm(com=14 - 1, adjust=False).mean()
        rs = gain / loss
        df['RSI_feat'] = 100 - (100 / (1 + rs))
    if 'MACD' not in df.columns:
        ema_12 = df["Close"].ewm(span=12, adjust=False).mean()
        ema_26 = df["Close"].ewm(span=26, adjust=False).mean()
        df['MACD'] = ema_12 - ema_26
    if 'BB_upper' not in df.columns:
        df['BB_mid'] = df["Close"].rolling(window=20).mean()
        df['BB_std'] = df["Close"].rolling(window=20).std()
        df['BB_upper'] = df['BB_mid'] + (df['BB_std'] * 2)

    # --- Ensure additional financial features are present and numeric ---
    financial_features_present = [col for col in df.columns if col.startswith('Fin_')]
    for col in financial_features_present:
        df[col] = pd.to_numeric(df[col], errors='coerce').fillna(0)

    if target_col not in df.columns:
        print(f"⚠️ Target column '{target_col}' not found in DataFrame. Skipping model training.")
        return None

    req = ["Close", "Returns", "SMA_F_S", "SMA_F_L", "Volatility", "RSI_feat", "MACD", "BB_upper"] + financial_features_present + [target_col]
    if any(c not in df.columns for c in req):
        print(f"⚠️ Missing columns for model comparison (target: {target_col}). Skipping.")
        return None

    d = df[req].dropna()
    if len(d) < 50:  # Increased requirement for cross-validation
        print("⚠️ Not enough rows after feature prep to compare models (need ≥ 50). Skipping.")
        return None

    # --- Check for class balance ---
    if d[target_col].nunique() < 2:
        print(f"⚠️ Not enough class diversity for training on '{target_col}'. Skipping model.")
        return None

    # Use the provided feature_set directly, as it's already filtered and ready
    if feature_set is None:
        # Fallback if feature_set is unexpectedly None, should not happen with new train_worker
        final_feature_names = ["Close", "Returns", "SMA_F_S", "SMA_F_L", "Volatility", "RSI_feat", "MACD", "BB_upper"]
    else:
        final_feature_names = feature_set
    
    X_df = d[final_feature_names]
    y = d[target_col].values

    # Scale features for models that are sensitive to scale (like Logistic Regression and SVC)
    scaler = StandardScaler()
    X_scaled = scaler.fit_transform(X_df)
    X = pd.DataFrame(X_scaled, columns=final_feature_names, index=X_df.index)
    
    # Store feature names for consistent use during prediction
    scaler.feature_names_in_ = list(final_feature_names) 

    models = {
        "Logistic Regression": LogisticRegression(random_state=SEED, class_weight="balanced", solver='liblinear'),
        "Random Forest": RandomForestClassifier(n_estimators=100, random_state=SEED, class_weight="balanced"),
        "SVM": SVC(probability=True, random_state=SEED, class_weight="balanced")
    }

    if LGBMClassifier:
        models["LightGBM"] = LGBMClassifier(random_state=SEED, class_weight="balanced", verbosity=-1)

    results = {}
    cv = StratifiedKFold(n_splits=5, shuffle=True, random_state=SEED)

    print("  🔬 Comparing classifier performance (AUC score via 5-fold cross-validation):")
    for name, model in models.items():
        try:
            # Set n_jobs=1 to avoid multiprocessing issues on Windows
            scores = cross_val_score(model, X, y, cv=cv, scoring='roc_auc', n_jobs=1)
            results[name] = np.mean(scores)
            print(f"    - {name}: {results[name]:.4f} (std: {np.std(scores):.4f})")
        except Exception as e:
            print(f"    - {name}: Failed evaluation. Error: {e}")
            results[name] = 0.0

    if not any(results.values()):
        print("  ⚠️ All models failed evaluation. No model will be used.")
        return None

    best_model_name = max(results, key=results.get)
    print(f"  🏆 Best model: {best_model_name} with AUC = {results[best_model_name]:.4f}")

    # Train the best model on all available data and return it
    best_model_instance = models[best_model_name]
    best_model_instance.fit(X, y)
    
    # We need to return the scaler as well to process live data
    return best_model_instance, scaler

# ============================
# Rule-based backtester (ATR & ML gate)
# ============================

class RuleTradingEnv:
    """SMA cross + ATR trailing stop/TP + risk-based sizing. Optional ML gate to allow buys."""
    def __init__(self, df: pd.DataFrame, initial_balance: float, transaction_cost: float,
                 model_buy=None, model_sell=None, scaler=None, min_proba_buy: float = MIN_PROBA_BUY, min_proba_sell: float = MIN_PROBA_SELL, use_gate: bool = USE_MODEL_GATE,
                 market_data: Optional[pd.DataFrame] = None, use_market_filter: bool = USE_MARKET_FILTER, feature_set: Optional[List[str]] = None,
                 per_ticker_min_proba_buy: Optional[float] = None, per_ticker_min_proba_sell: Optional[float] = None):
        if "Close" not in df.columns:
            raise ValueError("DataFrame must contain 'Close' column.")
        self.df = df.reset_index()
        self.initial_balance = float(initial_balance)
        self.transaction_cost = float(transaction_cost)
        self.model_buy = model_buy
        self.model_sell = model_sell
        self.scaler = scaler
        # Use per-ticker thresholds if provided, otherwise fallback to global/default
        self.min_proba_buy = float(per_ticker_min_proba_buy if per_ticker_min_proba_buy is not None else min_proba_buy)
        self.min_proba_sell = float(per_ticker_min_proba_sell if per_ticker_min_proba_sell is not None else min_proba_sell)
        self.use_gate = bool(use_gate) and (scaler is not None)
        self.market_data = market_data
        self.use_market_filter = use_market_filter and market_data is not None
        # Dynamically determine the full feature set including financial features
        # This will be passed from the training worker
        self.feature_set = feature_set if feature_set is not None else ["Close", "Returns", "SMA_F_S", "SMA_F_L", "Volatility", "RSI_feat", "MACD", "BB_upper", 
                                                                        'Fin_Revenue', 'Fin_NetIncome', 'Fin_TotalAssets', 'Fin_TotalLiabilities', 'Fin_FreeCashFlow', 'Fin_EBITDA']

        self.reset()

    def reset(self):
        self.current_step = 0
        self.cash = self.initial_balance
        self.shares = 0.0
        self.entry_price: Optional[float] = None
        self.highest_since_entry: Optional[float] = None
        self.entry_atr: Optional[float] = None
        self.holding_bars = 0
        self.portfolio_history: List[float] = [self.initial_balance]
        self.trade_log: List[Tuple] = []
        self.ticker = self.df.iloc[0]['ticker'] if 'ticker' in self.df.columns else "UNKNOWN" # Store ticker for logging

        close = self.df["Close"]
        
        # --- Strategy Indicators ---
        # 1. Trend Filter: 200-day SMA
        self.df['SMA_200'] = close.rolling(window=200).mean()

        # 2. Crossover SMAs
        self.df['SMA_S'] = close.rolling(window=STRAT_SMA_SHORT).mean()
        self.df['SMA_L'] = close.rolling(window=STRAT_SMA_LONG).mean()

        # --- Other Indicators (for reference or potential future use) ---
        # Momentum: 14-day RSI
        delta = close.diff()
        gain = (delta.where(delta > 0, 0)).ewm(com=14 - 1, adjust=False).mean()
        loss = (-delta.where(delta < 0, 0)).ewm(com=14 - 1, adjust=False).mean()
        rs = gain / loss
        self.df['RSI'] = 100 - (100 / (1 + rs))

        # 3. Volume: On-Balance Volume (OBV) and its SMAs
        self.df['OBV'] = (np.sign(close.diff()) * self.df['Volume']).fillna(0).cumsum()
        self.df['OBV_SMA_S'] = self.df['OBV'].rolling(window=10).mean()
        self.df['OBV_SMA_L'] = self.df['OBV'].rolling(window=30).mean()
        # ------------------------------------

        # ATR for risk management (unchanged)
        high = self.df["High"] if "High" in self.df.columns else None
        low  = self.df["Low"]  if "Low" in self.df.columns else None
        prev_close = close.shift(1)
        if high is not None and low is not None:
            hl = (high - low).abs()
            h_pc = (high - prev_close).abs()
            l_pc = (low  - prev_close).abs()
            tr = pd.concat([hl, h_pc, l_pc], axis=1).max(axis=1)
            self.df["ATR"] = tr.rolling(ATR_PERIOD).mean()
        else:
            ret = close.pct_change(fill_method=None)
            self.df["ATR"] = (ret.rolling(ATR_PERIOD).std() * close).rolling(2).mean()

        # Low-volatility filter reference: rolling median ATR
        self.df['ATR_MED'] = self.df['ATR'].rolling(50).median()

        # --- Features for ML Gate ---
        self.df["Returns"]    = close.pct_change(fill_method=None)
        self.df["SMA_F_S"]    = close.rolling(FEAT_SMA_SHORT).mean()
        self.df["SMA_F_L"]    = close.rolling(FEAT_SMA_LONG).mean()
        self.df["Volatility"] = self.df["Returns"].rolling(FEAT_VOL_WINDOW).std()
        
        # RSI for features
        delta_feat = close.diff()
        gain_feat = (delta_feat.where(delta_feat > 0, 0)).ewm(com=14 - 1, adjust=False).mean()
        loss_feat = (-delta_feat.where(delta_feat < 0, 0)).ewm(com=14 - 1, adjust=False).mean()
        rs_feat = gain_feat / loss_feat
        self.df['RSI_feat'] = 100 - (100 / (1 + rs_feat))

        # MACD for features
        ema_12 = close.ewm(span=12, adjust=False).mean()
        ema_26 = close.ewm(span=26, adjust=False).mean()
        self.df['MACD'] = ema_12 - ema_26
        
        # Bollinger Bands for features
        bb_mid = close.rolling(window=20).mean()
        bb_std = close.rolling(window=20).std()
        self.df['BB_upper'] = bb_mid + (bb_std * 2)

    def _date_at(self, i: int) -> str:
        if "Date" in self.df.columns:
            return str(self.df.loc[i, "Date"])
        return str(i)

    def _get_model_prediction(self, i: int, model) -> float:
        """Helper to get a single model's prediction probability."""
        if not self.use_gate or model is None:
            return 0.0
        row = self.df.loc[i]
        
        # Use the feature names that the scaler was fitted with
        model_feature_names = self.scaler.feature_names_in_ if hasattr(self.scaler, 'feature_names_in_') else self.feature_set
        
        # Create a dictionary for the current row's feature values
        # Fill missing features with 0 or a suitable default
        feature_values = {f: row.get(f, 0.0) for f in model_feature_names}
        
        # Create DataFrame with all expected features
        X_df = pd.DataFrame([feature_values], columns=model_feature_names)
        
        # Ensure all values are numeric, fill any remaining NaNs (e.g., from get(f, 0.0) if f was not in row)
        X_df = X_df.apply(pd.to_numeric, errors='coerce').fillna(0.0) # Coerce to numeric and fill any NaNs

        # Check if any feature column is entirely NaN after processing (should not happen with fillna(0.0))
        if X_df.isnull().all().any():
            # This indicates a serious issue where a feature column is all NaN even after filling
            print(f"  [{self.ticker}] Critical: Feature column is all NaN after fillna at step {i}. Skipping prediction.")
            return 0.0

        try:
            X_scaled_np = self.scaler.transform(X_df)
            X = pd.DataFrame(X_scaled_np, columns=model_feature_names) # Use model_feature_names for columns
            
            return float(model.predict_proba(X)[0][1])
        except Exception as e:
            print(f"  [{self.ticker}] Error in model prediction at step {i}: {e}")
            return 0.0

    def _allow_buy_by_model(self, i: int) -> bool: # Removed feature_set from signature
        return self._get_model_prediction(i, self.model_buy) >= self.min_proba_buy

    def _allow_sell_by_model(self, i: int) -> bool: # Removed feature_set from signature
        return self._get_model_prediction(i, self.model_sell) >= self.min_proba_sell

    def _position_size_from_atr(self, price: float, atr: float) -> int:
        if atr is None or np.isnan(atr) or atr <= 0 or price <= 0:
            return 0
        risk_dollars = self.initial_balance * RISK_PER_TRADE
        per_share_risk = ATR_MULT_TRAIL * atr
        qty = int(risk_dollars / per_share_risk)
        return max(qty, 0)

    def _buy(self, price: float, atr: Optional[float], date: str):
        if self.cash <= 0:
            return
        qty = self._position_size_from_atr(price, atr if atr is not None else np.nan)
        if qty <= 0:
            return
        fee = price * qty * self.transaction_cost
        cost = price * qty + fee
        if cost > self.cash:
            qty = int(self.cash / (price * (1 + self.transaction_cost)))
            if qty <= 0:
                return
            fee = price * qty * self.transaction_cost
            cost = price * qty + fee
            if cost > self.cash:
                return

        self.cash -= cost
        self.shares += qty
        self.entry_price = price
        self.entry_atr = atr if atr is not None and not np.isnan(atr) else None
        self.highest_since_entry = price
        self.holding_bars = 0
        self.trade_log.append((date, "BUY", price, qty, self.ticker, {"fee": fee}, fee))
        # print(f"  [{self.ticker}] BUY: {date}, Price: {price:.2f}, Qty: {qty}, Cash: {self.cash:,.2f}, Shares: {self.shares:.2f}")

    def _sell(self, price: float, date: str):
        if self.shares <= 0:
            return
        qty = int(self.shares)
        proceeds = price * qty
        fee = proceeds * self.transaction_cost
        self.cash += proceeds - fee
        self.shares -= qty
        self.entry_price = None
        self.entry_atr = None
        self.highest_since_entry = None
        self.holding_bars = 0
        self.trade_log.append((date, "SELL", price, qty, self.ticker, {"fee": fee}, fee))
        # print(f"  [{self.ticker}] SELL: {price:.2f}, Qty: {qty}, Cash: {self.cash:,.2f}, Shares: {self.shares:.2f}")

    def step(self):
        if self.current_step < 1: # Need previous row for signal
            self.current_step += 1
            self.portfolio_history.append(self.initial_balance)
            return False

        if self.current_step >= len(self.df):
            return True

        # Current and previous data rows
        row = self.df.iloc[self.current_step]
        # prev_row = self.df.iloc[self.current_step - 1] # Not used, can remove if not needed elsewhere
        
        price = float(row["Close"])
        date = self._date_at(self.current_step)
        atr = float(row.get("ATR", np.nan)) if pd.notna(row.get("ATR", np.nan)) else None

        # Debugging: Print current state
        # print(f"  [{self.ticker}] Step {self.current_step}: Date={date}, Price={price:.2f}, Cash={self.cash:,.2f}, Shares={self.shares:.2f}, Portfolio={self.cash + self.shares * price:,.2f}")

        # --- Market Filter ---
        if self.use_market_filter:
            current_date = row['Date'].normalize()
            # Use asof to find the latest market data point on or before the current date
            market_slice = self.market_data.loc[:current_date]
            if not market_slice.empty:
                latest_market_data = market_slice.iloc[-1]
                market_close = latest_market_data['Close']
                market_sma = latest_market_data['SMA_L_MKT']
                if pd.notna(market_close) and pd.notna(market_sma) and market_close < market_sma:
                    # Market is in a downtrend. Sell any open position and do not open new ones.
                    if self.shares > 0:
                        self._sell(price, date)
                    
                    port_val = self.cash + self.shares * price
                    self.portfolio_history.append(port_val)
                    self.current_step += 1
                    return self.current_step >= len(self.df)

        # --- Entry Signal ---
        # Filter: Trend must be up (price above 200-day SMA)
        sma_200 = row.get('SMA_200')
        # trend_ok = price > sma_200 if sma_200 and not np.isnan(sma_200) else False # Not used, can remove

        # Trigger: Price above long SMA (no crossover)
        # sma_l = row.get('SMA_L') # Not used, can remove

        # --- Trend-Following Entry Signal ---
        # sma_s = row.get('SMA_S') # Not used, can remove
        # sma_l = row.get('SMA_L') # Not used, can remove
        # sma_200 = row.get('SMA_200') # Already fetched above

        # Condition: AI model is now the primary buy signal generator.
        if self.shares == 0 and self._allow_buy_by_model(self.current_step):
            self._buy(price, atr, date)
        
        # --- AI-driven Exit Signal ---
        if self.shares > 0 and self._allow_sell_by_model(self.current_step):
            self._sell(price, date)
            
        # Original Exit Logic (ATR-based) is kept as a fallback/stop-loss
        # --- This section has been disabled to rely solely on the AI sell model ---
        # if self.shares > 0:
        #     if self.highest_since_entry is None or price > self.highest_since_entry:
        #         self.highest_since_entry = price
        #     self.holding_bars += 1
            
        #     tp_level = self.entry_price * (1 + ATR_MULT_TP * (atr / price)) if (atr and price > 0) else self.entry_price * (1 + 0.12)
        #     tsl_level = None
        #     if self.highest_since_entry is not None and atr is not None:
        #         tsl_level = self.highest_since_entry - ATR_MULT_TRAIL * atr

        #     hit_tp = price >= tp_level
        #     hit_trail = (tsl_level is not None) and (price <= tsl_level)
            
        #     if hit_tp or hit_trail:
        #         self._sell(price, date)

        port_val = self.cash + self.shares * price
        self.portfolio_history.append(port_val)
        self.current_step += 1
        return self.current_step >= len(self.df)

    def run(self) -> Tuple[float, List[Tuple]]:
        done = False
        while not done:
            done = self.step()
        if self.shares > 0:
            last_price = float(self.df.iloc[-1]["Close"])
            self._sell(last_price, self._date_at(len(self.df)-1))
            self.portfolio_history[-1] = self.cash
        return self.portfolio_history[-1], self.trade_log

# ============================
# Analytics
# ============================

def analyze_performance(
    trade_log: List[tuple],
    strategy_history: List[float],
    buy_hold_history: List[float],
    ticker: str
) -> Dict[str, float]:
    """Analyzes trades and calculates key performance metrics."""
    # --- Trade Analysis ---
    buys = [t for t in trade_log if t[1] == "BUY"]
    sells = [t for t in trade_log if t[1] == "SELL"]
    profits = []
    n = min(len(buys), len(sells))
    for i in range(n):
        pb, sb = float(buys[i][2]), float(sells[i][2])
        qb, qs = float(buys[i][3]), float(sells[i][3])
        qty = min(qb, qs)
        fee_b = float(buys[i][6]) if len(buys[i]) > 6 else 0.0
        fee_s = float(sells[i][6]) if len(sells[i]) > 6 else 0.0
        profits.append((sb - pb) * qty - (fee_b + fee_s))

    total_pnl = float(sum(profits))
    win_rate = (sum(1 for p in profits if p > 0) / len(profits)) if profits else 0.0
    print(f"\n📊 {ticker} Trade Analysis:")
    print(f"  - Trades: {n}, Win Rate: {win_rate:.2%}")
    print(f"  - Total PnL: ${total_pnl:,.2f}")

    # --- Performance Metrics ---
    strat_returns = pd.Series(strategy_history).pct_change().dropna()
    bh_returns = pd.Series(buy_hold_history).pct_change().dropna()

    # Sharpe Ratio (annualized, assuming 252 trading days)
    sharpe_strat = (strat_returns.mean() / strat_returns.std()) * np.sqrt(252) if strat_returns.std() > 0 else 0
    sharpe_bh = (bh_returns.mean() / bh_returns.std()) * np.sqrt(252) if bh_returns.std() > 0 else 0

    # Max Drawdown
    strat_series = pd.Series(strategy_history)
    strat_cummax = strat_series.cummax()
    strat_drawdown = ((strat_series - strat_cummax) / strat_cummax).min()

    bh_series = pd.Series(buy_hold_history)
    bh_cummax = bh_series.cummax()
    bh_drawdown = ((bh_series - bh_cummax) / bh_cummax).min()

    print(f"\n📈 {ticker} Performance Metrics:")
    print(f"  | Metric         | Strategy      | Buy & Hold    |")
    print(f"  |----------------|---------------|---------------|")
    print(f"  | Sharpe Ratio   | {sharpe_strat:13.2f} | {sharpe_bh:13.2f} |")
    print(f"  | Max Drawdown   | {strat_drawdown:12.2%} | {bh_drawdown:12.2%} |")

    return {
        "trades": n, "win_rate": win_rate, "total_pnl": total_pnl,
        "sharpe_ratio": sharpe_strat, "max_drawdown": strat_drawdown
    }

# ============================
# Top Performer Analysis
# ============================

# ============================
# Optimization & Backtesting
# ============================

def _process_ticker_wrapper(args):
    """Wrapper function to unpack arguments for process_ticker."""
    return process_ticker(*args)

def process_ticker(ticker: str, start_date: datetime, end_date: datetime,
                   market_data: Optional[pd.DataFrame] = None) -> Dict: # Changed return type to Dict
    """
    Processes a single ticker: fetches data, conditionally trains/loads models,
    performs backtesting, and returns performance metrics and recommendations.
    """
    _ensure_dir(MODEL_CACHE_DIR)
    model_buy_path = MODEL_CACHE_DIR / f"{ticker}_model_buy.joblib"
    model_sell_path = MODEL_CACHE_DIR / f"{ticker}_model_sell.joblib"
    scaler_path = MODEL_CACHE_DIR / f"{ticker}_scaler.joblib"
    optimized_params_path = OPTIMIZED_PARAMS_PATH

    model_buy, model_sell, scaler = None, None, None
    per_ticker_min_proba_buy, per_ticker_min_proba_sell = MIN_PROBA_BUY, MIN_PROBA_SELL
    feature_set = [] # Initialize feature_set here

    # Initialize result dictionary with default values
    result = {
        "ticker": ticker,
        "1y_performance": 0.0,
        "ytd_performance": 0.0,
        "strategy_final_value": INITIAL_BALANCE,
        "buy_hold_return": 0.0,
        "recommendation": "HOLD",
        "min_proba_buy": MIN_PROBA_BUY,  # Include default buy threshold
        "min_proba_sell": MIN_PROBA_SELL # Include default sell threshold
    }

    # --- Conditional Model Loading/Training ---
    if USE_MODEL_GATE:
        if model_buy_path.exists() and model_sell_path.exists() and scaler_path.exists():
            print(f"  [{ticker}] Loading existing models and scaler...")
            try:
                model_buy = joblib.load(model_buy_path)
                model_sell = joblib.load(model_sell_path)
                scaler = joblib.load(scaler_path)
                feature_set = scaler.feature_names_in_ if hasattr(scaler, 'feature_names_in_') else []
                # Load optimized thresholds if they exist
                if optimized_params_path.exists():
                    with open(optimized_params_path, 'r') as f:
                        optimized_params = json.load(f)
                    if ticker in optimized_params:
                        per_ticker_min_proba_buy = optimized_params[ticker].get('min_proba_buy', MIN_PROBA_BUY)
                        per_ticker_min_proba_sell = optimized_params[ticker].get('min_proba_sell', MIN_PROBA_SELL)
                        print(f"  [{ticker}] Loaded optimized thresholds: Buy={per_ticker_min_proba_buy:.2f}, Sell={per_ticker_min_proba_sell:.2f}")
                        result["min_proba_buy"] = per_ticker_min_proba_buy
                        result["min_proba_sell"] = per_ticker_min_proba_sell
            except Exception as e:
                print(f"  ⚠️ [{ticker}] Error loading models/scaler: {e}. Retraining.")
                model_buy, model_sell, scaler = None, None, None # Reset to force retraining
        
<<<<<<< HEAD
        if model_buy is None or model_sell is None or scaler is None:
            print(f"  [{ticker}] Training new models...")
            df_train, feature_set = fetch_training_data(ticker, start=start_date - timedelta(days=TRAIN_LOOKBACK_DAYS), end=end_date)
            if df_train.empty:
                print(f"  ⚠️ [{ticker}] Skipping model training due to insufficient training data.")
                model_buy, scaler_buy = None, None
                model_sell, scaler_sell = None, None
            else:
                model_buy_result = train_and_evaluate_models(df_train, target_col="TargetClassBuy", feature_set=feature_set)
                if model_buy_result is not None:
                    model_buy, scaler_buy = model_buy_result
                else:
                    model_buy, scaler_buy = None, None # Explicitly set to None if training failed

                model_sell_result = train_and_evaluate_models(df_train, target_col="TargetClassSell", feature_set=feature_set)
                if model_sell_result is not None:
                    model_sell, scaler_sell = model_sell_result
                else:
                    model_sell, scaler_sell = None, None # Explicitly set to None if training failed
                
                # Ensure scalers are consistent; ideally, they should be the same if feature_set is identical
                if scaler_buy and scaler_sell and all(f in scaler_buy.feature_names_in_ for f in scaler_sell.feature_names_in_) and all(f in scaler_sell.feature_names_in_ for f in scaler_buy.feature_names_in_):
                    scaler = scaler_buy # Use one consistent scaler
                elif scaler_buy:
                    scaler = scaler_buy
                elif scaler_sell:
                    scaler = scaler_sell
                
                if model_buy and model_sell and scaler:
                    try:
                        joblib.dump(model_buy, model_buy_path)
                        joblib.dump(model_sell, model_sell_path)
                        joblib.dump(scaler, scaler_path)
                        print(f"  [{ticker}] Models and scaler saved.")
                    except Exception as e:
                        print(f"  ⚠️ [{ticker}] Could not save models/scaler: {e}")
                else:
                    print(f"  ⚠️ [{ticker}] Model training failed or resulted in no valid models. Skipping ML gate.")
                    # USE_MODEL_GATE = False # Temporarily disable ML gate for this ticker if models fail

    # Update thresholds in result dictionary after potential training/loading
    result["min_proba_buy"] = per_ticker_min_proba_buy
    result["min_proba_sell"] = per_ticker_min_proba_sell

    # Determine if ML gate can be used for this ticker
    use_ml_gate_for_ticker = USE_MODEL_GATE and (model_buy is not None) and (model_sell is not None) and (scaler is not None) and (feature_set is not None)

    # --- Backtesting ---
    df_backtest = load_prices(ticker, start_date, end_date)
    if df_backtest.empty or len(df_backtest) < STRAT_SMA_LONG:
        print(f"  ⚠️ [{ticker}] Insufficient data for backtest. Skipping.")
        return result # Return default result if backtest data is insufficient

    # Calculate buy & hold performance for comparison
    buy_hold_initial = float(df_backtest["Close"].iloc[0])
    buy_hold_final = float(df_backtest["Close"].iloc[-1])
    buy_hold_return = ((buy_hold_final - buy_hold_initial) / buy_hold_initial) * 100 if buy_hold_initial > 0 else 0.0
    buy_hold_history = [INITIAL_BALANCE * (1 + (c - buy_hold_initial) / buy_hold_initial) for c in df_backtest["Close"]]

    env = RuleTradingEnv(df_backtest, INITIAL_BALANCE, TRANSACTION_COST,
                         model_buy=model_buy, model_sell=model_sell, scaler=scaler,
                         min_proba_buy=per_ticker_min_proba_buy, min_proba_sell=per_ticker_min_proba_sell,
                         use_gate=use_ml_gate_for_ticker, market_data=market_data, use_market_filter=USE_MARKET_FILTER,
                         feature_set=feature_set) # Pass feature_set to env
    
    final_portfolio_value, trade_log = env.run()
    
    # Calculate 1-year and YTD performance for the current ticker
    perf_1y = ((df_backtest['Close'].iloc[-1] - df_backtest['Close'].iloc[0]) / df_backtest['Close'].iloc[0]) * 100 if df_backtest['Close'].iloc[0] > 0 else 0.0
    
    ytd_start_price = df_backtest.loc[df_backtest.index.year == end_date.year, 'Close'].iloc[0] if not df_backtest.loc[df_backtest.index.year == end_date.year, 'Close'].empty else df_backtest['Close'].iloc[0]
    perf_ytd = ((df_backtest['Close'].iloc[-1] - ytd_start_price) / ytd_start_price) * 100 if ytd_start_price > 0 else 0.0

    # Update result dictionary
    result.update({
        "1y_performance": perf_1y,
        "ytd_performance": perf_ytd,
        "strategy_final_value": final_portfolio_value,
        "buy_hold_return": buy_hold_return
    })

    # Get today's recommendation
    if use_ml_gate_for_ticker: # Use the local flag here
        # To get the latest data for prediction, we need to ensure it has all features
        # We'll fetch a small window of data ending today to calculate features
        prediction_end_date = datetime.now(timezone.utc)
        prediction_start_date = prediction_end_date - timedelta(days=FEAT_SMA_LONG + 10) # Enough data for all features
        
        df_predict, _ = fetch_training_data(ticker, start=prediction_start_date, end=prediction_end_date)
        
        if df_predict.empty:
            print(f"  ⚠️ [{ticker}] Insufficient data for latest prediction. Skipping recommendation.")
        else:
            latest_data_for_prediction = df_predict.iloc[[-1]].copy() # Get the last row as a DataFrame
            
            # Ensure feature_set is available and consistent
            # The fetch_training_data function already ensures all required columns are present and filled with 0
            X_latest = latest_data_for_prediction[feature_set]
            
            # Check if scaler has feature_names_in_ and align columns
            if hasattr(scaler, 'feature_names_in_') and list(X_latest.columns) != list(scaler.feature_names_in_):
                # Reindex X_latest to match scaler's feature order, filling missing with 0
                X_latest = X_latest.reindex(columns=scaler.feature_names_in_, fill_value=0)
=======
        if not batch_tickers:
            continue

        print(f"\n--- Processing Batch {i+1}/{num_batches} ---")
        
        # Batch download for 1-Year Performance
        data_1y = _download_batch_robust(batch_tickers, start=start_date, end=end_date)

        # Batch download for YTD Performance
        data_ytd = _download_batch_robust(batch_tickers, start=ytd_start_date, end=end_date)

        for ticker in tqdm(batch_tickers, desc=f"Analyzing Batch {i+1}/{num_batches}"):
            try:
                # 1-Year Performance
                perf_1y = -np.inf
                if not data_1y.empty:
                    close_series = None
                    if len(batch_tickers) > 1:
                        # Multi-ticker download, columns are MultiIndex
                        if 'Close' in data_1y.columns and ticker in data_1y['Close'].columns:
                            close_series = data_1y['Close'][ticker]
                    else:
                        # Single-ticker download, columns are flat
                        if 'Close' in data_1y.columns:
                            close_series = data_1y['Close']
                    
                    if close_series is not None:
                        df_1y_close = close_series.dropna()
                        if not df_1y_close.empty and len(df_1y_close) > 200:
                            start_price = df_1y_close.iloc[0]
                            end_price = df_1y_close.iloc[-1]
                            if start_price > 0:
                                perf_1y = ((end_price - start_price) / start_price) * 100
                
                # YTD Performance
                perf_ytd = -np.inf
                if not data_ytd.empty:
                    close_series = None
                    if len(batch_tickers) > 1:
                        if 'Close' in data_ytd.columns and ticker in data_ytd['Close'].columns:
                            close_series = data_ytd['Close'][ticker]
                    else:
                        if 'Close' in data_ytd.columns:
                            close_series = data_ytd['Close']

                    if close_series is not None:
                        df_ytd_close = close_series.dropna()
                        if not df_ytd_close.empty:
                            start_price = df_ytd_close.iloc[0]
                            end_price = df_ytd_close.iloc[-1]
                            if start_price > 0:
                                perf_ytd = ((end_price - start_price) / start_price) * 100

                # Only add to performance_data if performance is valid
                if perf_1y != -np.inf and perf_ytd != -np.inf:
                    if USE_PERFORMANCE_BENCHMARK:
                        if perf_1y > final_benchmark_perf and perf_ytd > ytd_benchmark_perf:
                            performance_data[ticker] = perf_1y
                    else:
                        performance_data[ticker] = perf_1y # Add all valid performers when benchmark is disabled
            except Exception:
                pass
        
        if i < num_batches - 1:
            print(f"--- Pausing for {PAUSE_BETWEEN_BATCHES} seconds before next batch ---")
            time.sleep(PAUSE_BETWEEN_BATCHES)

    if USE_PERFORMANCE_BENCHMARK:
        print(f"\n✅ Found {len(performance_data)} stocks that passed the performance benchmarks.")
    else:
        print(f"\n✅ Found {len(performance_data)} stocks for analysis (performance benchmark disabled).")
        
    if not performance_data:
        return []
>>>>>>> c76b60bb

            X_scaled_latest = scaler.transform(X_latest)
            
            buy_proba = model_buy.predict_proba(X_scaled_latest)[0][1]
            sell_proba = model_sell.predict_proba(X_scaled_latest)[0][1]

            if buy_proba >= per_ticker_min_proba_buy:
                result["recommendation"] = "BUY"
            elif sell_proba >= per_ticker_min_proba_sell:
                result["recommendation"] = "SELL"

    return result

    # Calculate buy & hold performance for comparison
    buy_hold_initial = float(df_backtest["Close"].iloc[0])
    buy_hold_final = float(df_backtest["Close"].iloc[-1])
    buy_hold_return = ((buy_hold_final - buy_hold_initial) / buy_hold_initial) * 100 if buy_hold_initial > 0 else 0.0
    buy_hold_history = [INITIAL_BALANCE * (1 + (c - buy_hold_initial) / buy_hold_initial) for c in df_backtest["Close"]]

    env = RuleTradingEnv(df_backtest, INITIAL_BALANCE, TRANSACTION_COST,
                         model_buy=model_buy, model_sell=model_sell, scaler=scaler,
                         min_proba_buy=per_ticker_min_proba_buy, min_proba_sell=per_ticker_min_proba_sell,
                         use_gate=USE_MODEL_GATE, market_data=market_data, use_market_filter=USE_MARKET_FILTER,
                         feature_set=feature_set) # Pass feature_set to env
    
<<<<<<< HEAD
    final_portfolio_value, trade_log = env.run()
    
    # Calculate 1-year and YTD performance for the current ticker
    perf_1y = ((df_backtest['Close'].iloc[-1] - df_backtest['Close'].iloc[0]) / df_backtest['Close'].iloc[0]) * 100 if df_backtest['Close'].iloc[0] > 0 else 0.0
=======
    # The n_top limit is already applied to the 'tickers' list, so this check is redundant here
    # if n_top > 0 and len(sorted_strong_performers) > n_top:
    #     print(f"  ✅ Found {len(sorted_strong_performers)} stocks outperforming the benchmark. Selecting top {n_top}.")
    #     sorted_strong_performers = sorted_strong_performers[:n_top]
    # else:
    #     print(f"  ✅ Found {len(sorted_strong_performers)} stocks outperforming the benchmark.")

    final_performers = sorted_strong_performers
    
    # Add YTD performance to the final list
    final_performers_with_ytd = []
    for ticker, perf_1y in final_performers:
        df_ytd = load_prices_robust(ticker, ytd_start_date, end_date)
        perf_ytd = -np.inf
        if df_ytd is not None and not df_ytd.empty:
            start_price = df_ytd['Close'].iloc[0]
            end_price = df_ytd['Close'].iloc[-1]
            if start_price > 0:
                perf_ytd = ((end_price - start_price) / start_price) * 100
        final_performers_with_ytd.append((ticker, perf_1y, perf_ytd))
>>>>>>> c76b60bb
    
    ytd_start_price = df_backtest.loc[df_backtest.index.year == end_date.year, 'Close'].iloc[0] if not df_backtest.loc[df_backtest.index.year == end_date.year, 'Close'].empty else df_backtest['Close'].iloc[0]
    perf_ytd = ((df_backtest['Close'].iloc[-1] - ytd_start_price) / ytd_start_price) * 100 if ytd_start_price > 0 else 0.0

    # Update result dictionary
    result.update({
        "1y_performance": perf_1y,
        "ytd_performance": perf_ytd,
        "strategy_final_value": final_portfolio_value,
        "buy_hold_return": buy_hold_return
    })

    # Get today's recommendation
    if USE_MODEL_GATE and model_buy and model_sell and scaler and feature_set:
        # To get the latest data for prediction, we need to ensure it has all features
        # We'll fetch a small window of data ending today to calculate features
        prediction_end_date = datetime.now(timezone.utc)
        prediction_start_date = prediction_end_date - timedelta(days=FEAT_SMA_LONG + 10) # Enough data for all features
        
        df_predict, _ = fetch_training_data(ticker, start=prediction_start_date, end=prediction_end_date)
        
        if df_predict.empty:
            print(f"  ⚠️ [{ticker}] Insufficient data for latest prediction. Skipping recommendation.")
        else:
            latest_data_for_prediction = df_predict.iloc[[-1]].copy() # Get the last row as a DataFrame
            
            # Ensure feature_set is available and consistent
            # The fetch_training_data function already ensures all required columns are present and filled with 0
            X_latest = latest_data_for_prediction[feature_set]
            
            # Check if scaler has feature_names_in_ and align columns
            if hasattr(scaler, 'feature_names_in_') and list(X_latest.columns) != list(scaler.feature_names_in_):
                # Reindex X_latest to match scaler's feature order, filling missing with 0
                X_latest = X_latest.reindex(columns=scaler.feature_names_in_, fill_value=0)

<<<<<<< HEAD
            X_scaled_latest = scaler.transform(X_latest)
            
            buy_proba = model_buy.predict_proba(X_scaled_latest)[0][1]
            sell_proba = model_sell.predict_proba(X_scaled_latest)[0][1]

            if buy_proba >= per_ticker_min_proba_buy:
                result["recommendation"] = "BUY"
            elif sell_proba >= per_ticker_min_proba_sell:
                result["recommendation"] = "SELL"
=======
            except Exception:
                # If there's any error fetching financials, we let it pass
                pbar.set_description(f"Applying screens ({ticker}: fetch error)")
                screened_performers.append((ticker, perf_1y, perf_ytd))
>>>>>>> c76b60bb

    return result

def find_top_performers(n_top: int = N_TOP_TICKERS, fcf_min_threshold: float = 0.0, ebitda_min_threshold: float = 0.0):
    """
    Fetches tickers, processes them, and prints a table of recommendations.
    """
    global USE_MARKET_FILTER # Declare global here
    all_available_tickers = get_all_tickers()
    if not all_available_tickers:
        print("❌ No tickers to process. Exiting.")
        return []

    # Apply N_TOP_TICKERS limit here
    if n_top > 0 and len(all_available_tickers) > n_top:
        import random
        random.seed(SEED)
        tickers_to_process = random.sample(all_available_tickers, n_top)
        print(f"✅ Selected top {n_top} tickers for analysis: {', '.join(tickers_to_process)}")
    else:
        tickers_to_process = all_available_tickers
        print(f"✅ Analyzing all {len(tickers_to_process)} available tickers.")

    end_date = datetime.now(timezone.utc)
    start_date = end_date - timedelta(days=BACKTEST_DAYS)
    
    # Fetch market data once if market filter is enabled
    market_data = None
    if USE_MARKET_FILTER:
        print(f"- Fetching market data for {MARKET_FILTER_TICKER}...")
        market_data = load_prices_robust(MARKET_FILTER_TICKER, start_date - timedelta(days=MARKET_FILTER_SMA), end_date)
        if market_data.empty:
            print(f"  ⚠️ Could not fetch market data for {MARKET_FILTER_TICKER}. Disabling market filter.")
            # Note: USE_MARKET_FILTER is a global variable, modifying it here will affect subsequent calls.
            # For a more robust solution, consider passing it as a parameter or making it a class member.
            USE_MARKET_FILTER = False
        else:
            market_data['SMA_L_MKT'] = market_data['Close'].rolling(window=MARKET_FILTER_SMA).mean()
            market_data = market_data.dropna()

    results = []
    # Use process_map for parallel processing with a progress bar
    # Pass market_data to each worker if needed
    func_args = [(ticker, start_date, end_date, market_data) for ticker in tickers_to_process]
    
    # Use process_map for a progress bar with multiprocessing
    processed_results = process_map(_process_ticker_wrapper, func_args, max_workers=cpu_count())

    for res in processed_results:
        if res:
            results.append(res)

    if not results:
        print("  ⚠️ No strong performers found after analysis.")
        return []

    # Sort results by 1-year performance
    sorted_results = sorted(results, key=lambda x: x['1y_performance'], reverse=True)
    
    print(f"\n\n🏆 Top Stock Recommendations ({len(sorted_results)} stocks) 🏆")
    print("-" * 110)
    print(f"{'Rank':<5} | {'Ticker':<10} | {'1Y Perf':>10} | {'YTD Perf':>10} | {'Recommendation':<15} | {'Buy Threshold':<15} | {'Sell Threshold':<15}")
    print("-" * 110)
    
    for i, res in enumerate(sorted_results, 1):
        print(f"{i:<5} | {res['ticker']:<10} | {res['1y_performance']:>9.2f}% | {res['ytd_performance']:>9.2f}% | {res['recommendation']:<15} | {res['min_proba_buy']:>13.2f} | {res['min_proba_sell']:>14.2f}")
    
    print("-" * 110)
    return sorted_results


# ============================
# Main
# ============================

def train_worker(params: Tuple) -> Dict:
    """Worker function to train models for a single ticker."""
    ticker, train_start, train_end, target_percentage, _ = params # feature_set is now derived from fetch_training_data
    
    training_data_df, final_training_features = fetch_training_data(ticker, train_start, train_end, target_percentage=target_percentage)
    if training_data_df.empty or not final_training_features:
        return {'ticker': ticker, 'model_buy': None, 'model_sell': None, 'scaler': None}
    
    model_buy, model_sell, scaler = None, None, None

    model_buy_and_scaler = train_and_evaluate_models(training_data_df, target_col="TargetClassBuy", feature_set=final_training_features)
    if model_buy_and_scaler is not None:
        model_buy, scaler = model_buy_and_scaler

    model_sell_and_scaler = train_and_evaluate_models(training_data_df, target_col="TargetClassSell", feature_set=final_training_features)
    if model_sell_and_scaler is not None:
        model_sell = model_sell_and_scaler[0]
        if scaler is None:
            scaler = model_sell_and_scaler[1]
            
    return {'ticker': ticker, 'model_buy': model_buy, 'model_sell': model_sell, 'scaler': scaler}

def backtest_worker(params: Tuple) -> Optional[Dict]:
    """Worker function to run backtest for a single ticker."""
    ticker, bt_start, bt_end, capital_per_stock, model_buy, model_sell, scaler, market_data, feature_set, min_proba_buy, min_proba_sell = params
    
    warmup_days = max(STRAT_SMA_LONG, 200) + 50
    data_start = bt_start - timedelta(days=warmup_days)
    df = load_prices_robust(ticker, data_start, bt_end)
    
    if df.empty or len(df.loc[bt_start:]) < STRAT_SMA_SHORT + 5:
        return None
    if df.isna().all().all() or "Close" not in df.columns or df["Close"].isna().any():
        return None

    env = RuleTradingEnv(df, initial_balance=capital_per_stock, transaction_cost=TRANSACTION_COST,
                         model_buy=model_buy, model_sell=model_sell, scaler=scaler, 
                         min_proba_buy=min_proba_buy, min_proba_sell=min_proba_sell, 
                         use_gate=USE_MODEL_GATE,
                         market_data=market_data, use_market_filter=USE_MARKET_FILTER,
                         feature_set=feature_set)
    final_val, log = env.run()
    
    df_backtest = df.loc[df.index >= bt_start]
    strategy_history = env.portfolio_history[-len(df_backtest):]
    start_price = float(df_backtest["Close"].iloc[0])
    shares_bh = int(capital_per_stock / start_price) if start_price > 0 else 0
    cash_bh = capital_per_stock - shares_bh * start_price
    buy_hold_history = (cash_bh + shares_bh * df_backtest["Close"]).tolist()
    bh_val = buy_hold_history[-1]

    made_trades = any(t[1] in ["BUY", "SELL"] for t in log)
    strategy_history_for_analysis = strategy_history if made_trades else [capital_per_stock] * len(df_backtest)
    if not made_trades:
        final_val = capital_per_stock

    perf_data = analyze_performance(log, strategy_history_for_analysis, buy_hold_history, ticker)

    return {'ticker': ticker, 'final_val': final_val, 'bh_val': bh_val, 'perf_data': perf_data}

def main(
    fcf_threshold: float = 0.0,
    ebitda_threshold: float = 0.0,
    min_proba_buy: float = MIN_PROBA_BUY,
    min_proba_sell: float = MIN_PROBA_SELL,
    target_percentage: float = TARGET_PERCENTAGE,
    top_performers_data=None,
    feature_set: Optional[List[str]] = None,
    run_parallel: bool = True,
    single_ticker: Optional[str] = None,
    optimized_params_per_ticker: Optional[Dict[str, Dict[str, float]]] = None
) -> Tuple[Optional[float], Optional[float], Optional[Dict], Optional[Dict], Optional[Dict], Optional[List], Optional[List], Optional[List], Optional[List], Optional[float], Optional[float]]:
    
    end_date = datetime.now(timezone.utc)
    bt_end = end_date
    
    # --- Handle single ticker case for initial performance calculation ---
    if single_ticker:
        print(f"🔍 Running analysis for single ticker: {single_ticker}")
        start_date_1y = end_date - timedelta(days=365)
        ytd_start_date = datetime(end_date.year, 1, 1, tzinfo=timezone.utc)
        
        df_1y = load_prices_robust(single_ticker, start_date_1y, end_date)
        perf_1y = -np.inf
        if df_1y is not None and not df_1y.empty:
            start_price = df_1y['Close'].iloc[0]
            end_price = df_1y['Close'].iloc[-1]
            if start_price > 0:
                perf_1y = ((end_price - start_price) / start_price) * 100

        df_ytd = load_prices_robust(single_ticker, ytd_start_date, end_date)
        perf_ytd = -np.inf
        if df_ytd is not None and not df_ytd.empty:
            start_price = df_ytd['Close'].iloc[0]
            end_price = df_ytd['Close'].iloc[-1]
            if start_price > 0:
                perf_ytd = ((end_price - start_price) / start_price) * 100
        
        top_performers_data = [(single_ticker, perf_1y, perf_ytd)]
    
    # --- Identify top performers if not provided ---
    if top_performers_data is None:
        if pdr is None and DATA_PROVIDER.lower() == 'stooq':
            print("⚠️ pandas-datareader not installed; run: pip install pandas-datareader")
        
        title = "🚀 AI-Powered Momentum & Trend Strategy"
        filters = []
        if fcf_threshold is not None:
            filters.append(f"FCF > ${fcf_threshold:,.0f}")
        if ebitda_threshold is not None:
            filters.append(f"EBITDA > ${ebitda_threshold:,.0f}")
        if filters:
            title += f" ({', '.join(filters)})"
        print(title + "\n" + "="*50 + "\n")

        print("🔍 Step 1: Identifying stocks outperforming market benchmarks...")
        top_performers_data = find_top_performers(return_tickers=True, fcf_min_threshold=fcf_threshold, ebitda_min_threshold=ebitda_threshold)
    
    if not top_performers_data:
        print("❌ Could not identify top tickers. Aborting backtest.")
        return None, None, None, None, None, None, None, None, None, None, None # Return 11 Nones
    
    top_tickers = [ticker for ticker, _, _ in top_performers_data]
    print(f"\n✅ Identified {len(top_tickers)} stocks for backtesting.\n")

    # --- Training Models (for 1-Year Backtest) ---
    print("🔍 Step 2: Training AI models for 1-Year backtest...")
    bt_start_1y = bt_end - timedelta(days=BACKTEST_DAYS)
    train_end_1y = bt_start_1y - timedelta(days=1)
    train_start_1y = train_end_1y - timedelta(days=TRAIN_LOOKBACK_DAYS)
    num_processes = max(1, cpu_count() - 2)

    training_params_1y = [(ticker, train_start_1y, train_end_1y, target_percentage, feature_set) for ticker in top_tickers]
    models_buy, models_sell, scalers = {}, {}, {}

    if run_parallel:
        print(f"🤖 Training 1-Year models in parallel for {len(top_tickers)} tickers using {num_processes} processes...")
        with Pool(processes=num_processes) as pool:
            training_results_1y = list(tqdm(pool.imap(train_worker, training_params_1y), total=len(training_params_1y), desc="Training 1-Year Models"))
    else:
        print(f"🤖 Training 1-Year models sequentially for {len(top_tickers)} tickers...")
        training_results_1y = [train_worker(p) for p in tqdm(training_params_1y, desc="Training 1-Year Models")]

    for res in training_results_1y:
        if res and res.get('model_buy'):
            models_buy[res['ticker']] = res['model_buy']
            models_sell[res['ticker']] = res['model_sell']
            scalers[res['ticker']] = res['scaler']

    if not models_buy and USE_MODEL_GATE:
        print("⚠️ No models were trained for 1-Year backtest. Model-gating will be disabled for this run.\n")

    # --- Fetch Market Data (if enabled) ---
    market_data = None
    if USE_MARKET_FILTER:
        print(f"🔄 Fetching market data for filter ({MARKET_FILTER_TICKER})...")
        market_start = train_start_1y - timedelta(days=MARKET_FILTER_SMA)
        market_data = load_prices_robust(MARKET_FILTER_TICKER, market_start, bt_end)
        if not market_data.empty:
            market_data['SMA_L_MKT'] = market_data['Close'].rolling(MARKET_FILTER_SMA).mean()
            print("✅ Market data prepared.\n")
        else:
            print(f"⚠️ Could not load market data for {MARKET_FILTER_TICKER}. Filter will be disabled.\n")

    capital_per_stock = INITIAL_BALANCE / max(len(top_tickers), 1)

    # --- Run 1-Year Backtest ---
    final_strategy_value_1y, strategy_results_1y, processed_tickers_1y, performance_metrics_1y = _run_portfolio_backtest(
        start_date=bt_start_1y,
        end_date=bt_end,
        top_tickers=top_tickers,
        models_buy=models_buy,
        models_sell=models_sell,
        scalers=scalers,
        market_data=market_data,
        optimized_params_per_ticker=optimized_params_per_ticker,
        capital_per_stock=capital_per_stock,
        target_percentage=target_percentage,
        run_parallel=run_parallel,
        period_name="1-Year"
    )
    ai_1y_return = ((final_strategy_value_1y - INITIAL_BALANCE) / INITIAL_BALANCE) * 100 if INITIAL_BALANCE > 0 else 0

    # --- Calculate Buy & Hold for 1-Year ---
    buy_hold_results_1y = []
    for ticker in processed_tickers_1y:
        df_bh = load_prices_robust(ticker, bt_start_1y, bt_end)
        if not df_bh.empty:
            start_price = float(df_bh["Close"].iloc[0])
            shares_bh = int(capital_per_stock / start_price) if start_price > 0 else 0
            cash_bh = capital_per_stock - shares_bh * start_price
            buy_hold_results_1y.append(cash_bh + shares_bh * df_bh["Close"].iloc[-1])
        else:
            buy_hold_results_1y.append(capital_per_stock) # If no data, assume initial capital
    final_buy_hold_value_1y = sum(buy_hold_results_1y) + (len(top_tickers) - len(processed_tickers_1y)) * capital_per_stock


    # --- Training Models (for YTD Backtest) ---
    print("\n🔍 Step 3: Training AI models for YTD backtest...")
    ytd_start_date = datetime(bt_end.year, 1, 1, tzinfo=timezone.utc)
    train_end_ytd = ytd_start_date - timedelta(days=1)
    train_start_ytd = train_end_ytd - timedelta(days=TRAIN_LOOKBACK_DAYS)
    
    training_params_ytd = [(ticker, train_start_ytd, train_end_ytd, target_percentage, feature_set) for ticker in top_tickers]
    models_buy_ytd, models_sell_ytd, scalers_ytd = {}, {}, {}

    if run_parallel:
        print(f"🤖 Training YTD models in parallel for {len(top_tickers)} tickers using {num_processes} processes...")
        with Pool(processes=num_processes) as pool:
            training_results_ytd = list(tqdm(pool.imap(train_worker, training_params_ytd), total=len(training_params_ytd), desc="Training YTD Models"))
    else:
        print(f"🤖 Training YTD models sequentially for {len(top_tickers)} tickers...")
        training_results_ytd = [train_worker(p) for p in tqdm(training_params_ytd, desc="Training YTD Models")]

    for res in training_results_ytd:
        if res and res.get('model_buy'):
            models_buy_ytd[res['ticker']] = res['model_buy']
            models_sell_ytd[res['ticker']] = res['model_sell']
            scalers_ytd[res['ticker']] = res['scaler']

    if not models_buy_ytd and USE_MODEL_GATE:
        print("⚠️ No models were trained for YTD backtest. Model-gating will be disabled for this run.\n")

    # --- Run YTD Backtest ---
    final_strategy_value_ytd, strategy_results_ytd, processed_tickers_ytd_local, performance_metrics_ytd = _run_portfolio_backtest(
        start_date=ytd_start_date,
        end_date=bt_end,
        top_tickers=top_tickers,
        models_buy=models_buy_ytd,
        models_sell=models_sell_ytd,
        scalers=scalers_ytd,
        market_data=market_data, # Use the same market data as 1-year backtest
        optimized_params_per_ticker=optimized_params_per_ticker,
        capital_per_stock=capital_per_stock,
        target_percentage=target_percentage,
        run_parallel=run_parallel,
        period_name="YTD"
    )
    ai_ytd_return = ((final_strategy_value_ytd - INITIAL_BALANCE) / INITIAL_BALANCE) * 100 if INITIAL_BALANCE > 0 else 0

    # --- Calculate Buy & Hold for YTD ---
    buy_hold_results_ytd = []
    for ticker in processed_tickers_ytd_local: # Use processed_tickers_ytd_local here
        df_bh = load_prices_robust(ticker, ytd_start_date, bt_end)
        if not df_bh.empty:
            start_price = float(df_bh["Close"].iloc[0])
            shares_bh = int(capital_per_stock / start_price) if start_price > 0 else 0
            cash_bh = capital_per_stock - shares_bh * start_price
            buy_hold_results_ytd.append(cash_bh + shares_bh * df_bh["Close"].iloc[-1])
        else:
            buy_hold_results_ytd.append(capital_per_stock) # If no data, assume initial capital
    final_buy_hold_value_ytd = sum(buy_hold_results_ytd) + (len(top_tickers) - len(processed_tickers_ytd_local)) * capital_per_stock

    # --- Prepare data for the final summary table (using 1-Year results for the table) ---
    final_results = []
    for i, ticker in enumerate(processed_tickers_1y):
        perf_data = performance_metrics_1y[i]
        # Find the corresponding performance data (1Y and YTD from find_top_performers)
        perf_1y_benchmark, perf_ytd_benchmark = -np.inf, -np.inf
        for t, p1y, pytd in top_performers_data:
            if t == ticker:
                perf_1y_benchmark = p1y
                perf_ytd_benchmark = pytd
                break
        
        final_results.append({
            'ticker': ticker,
            'performance': strategy_results_1y[i],
            'sharpe': perf_data['sharpe_ratio'],
            'one_year_perf': perf_1y_benchmark,
            'ytd_perf': pytd # Use pytd here for consistency
        })
    
    # Sort by 1Y performance for the final table
    sorted_final_results = sorted(final_results, key=lambda x: x['one_year_perf'], reverse=True)
    
    print_final_summary(sorted_final_results, models_buy, models_sell, scalers, optimized_params_per_ticker,
                        final_strategy_value_1y, final_buy_hold_value_1y, ai_1y_return,
                        final_strategy_value_ytd, final_buy_hold_value_ytd, ai_ytd_return)
    
    return final_strategy_value_1y, final_buy_hold_value_1y, models_buy, models_sell, scalers, top_performers_data, strategy_results_1y, processed_tickers_1y, performance_metrics_1y, ai_1y_return, ai_ytd_return

def _run_portfolio_backtest(
    start_date: datetime,
    end_date: datetime,
    top_tickers: List[str],
    models_buy: Dict,
    models_sell: Dict,
    scalers: Dict,
    market_data: Optional[pd.DataFrame],
    optimized_params_per_ticker: Optional[Dict[str, Dict[str, float]]],
    capital_per_stock: float,
    target_percentage: float,
    run_parallel: bool,
    period_name: str
) -> Tuple[float, List[float], List[str], List[Dict]]:
    """
    Orchestrates the backtesting of a portfolio of tickers, handling model loading/saving
    and parallel execution.
    """
    import joblib
    _ensure_dir(Path("logs/models"))
    _ensure_dir(Path("logs"))

    backtest_params = []
    processed_tickers = []
    
    for ticker in top_tickers:
        model_buy = models_buy.get(ticker)
        model_sell = models_sell.get(ticker)
        scaler = scalers.get(ticker)

        # Load optimized parameters if available, otherwise use global defaults
        per_ticker_min_proba_buy = MIN_PROBA_BUY
        per_ticker_min_proba_sell = MIN_PROBA_SELL
        if optimized_params_per_ticker and ticker in optimized_params_per_ticker:
            if 'min_proba_buy' in optimized_params_per_ticker[ticker]:
                per_ticker_min_proba_buy = optimized_params_per_ticker[ticker]['min_proba_buy']
            if 'min_proba_sell' in optimized_params_per_ticker[ticker]:
                per_ticker_min_proba_sell = optimized_params_per_ticker[ticker]['min_proba_sell']

        # If models are not in memory, try to load them from disk
        if model_buy is None and scaler is None:
            try:
                model_buy = joblib.load(f"logs/models/{ticker}_model_buy.joblib")
                model_sell = joblib.load(f"logs/models/{ticker}_model_sell.joblib")
                scaler = joblib.load(f"logs/models/{ticker}_scaler.joblib")
                # Re-add to in-memory dicts for subsequent use
                models_buy[ticker] = model_buy
                models_sell[ticker] = model_sell
                scalers[ticker] = scaler
            except FileNotFoundError:
                # print(f"  ⚠️ No saved models found for {ticker}. Skipping backtest for this ticker.")
                continue
            except Exception as e:
                print(f"  ⚠️ Error loading models for {ticker}: {e}. Skipping backtest for this ticker.")
                continue
        
        # Ensure scaler has feature_names_in_ attribute for consistent use in RuleTradingEnv
        if scaler is not None and not hasattr(scaler, 'feature_names_in_'):
            # This is a fallback, ideally feature_names_in_ is set during training
            # For now, we'll use a default set, but this might need to be more robust
            scaler.feature_names_in_ = ["Close", "Returns", "SMA_F_S", "SMA_F_L", "Volatility", "RSI_feat", "MACD", "BB_upper", 
                                        'Fin_Revenue', 'Fin_NetIncome', 'Fin_TotalAssets', 'Fin_TotalLiabilities', 'Fin_FreeCashFlow', 'Fin_EBITDA']

        # Only add to backtest_params if we have a model and scaler
        if model_buy and scaler:
            # Pass the feature_set from the scaler to the RuleTradingEnv
            feature_set_for_env = scaler.feature_names_in_ if hasattr(scaler, 'feature_names_in_') else None
            backtest_params.append((ticker, start_date, end_date, capital_per_stock, model_buy, model_sell, scaler, market_data, feature_set_for_env, per_ticker_min_proba_buy, per_ticker_min_proba_sell))
            processed_tickers.append(ticker)
        else:
            print(f"  ⚠️ Skipping backtest for {ticker} due to missing model or scaler.")

    if not backtest_params:
        print(f"❌ No tickers with valid models/scalers to backtest for {period_name} period.")
        return INITIAL_BALANCE, [], [], []

    print(f"\n🔍 Step 4: Running {period_name} backtest for {len(processed_tickers)} tickers...")
    num_processes = max(1, cpu_count() - 2)

    if run_parallel:
        print(f"📈 Running {period_name} backtests in parallel using {num_processes} processes...")
        with Pool(processes=num_processes) as pool:
            backtest_results = list(tqdm(pool.imap(backtest_worker, backtest_params), total=len(backtest_params), desc=f"Backtesting {period_name}"))
    else:
        print(f"📈 Running {period_name} backtests sequentially...")
        backtest_results = [backtest_worker(p) for p in tqdm(backtest_params, desc=f"Backtesting {period_name}")]

    # Filter out None results (e.g., from tickers with insufficient data)
    backtest_results = [res for res in backtest_results if res is not None]

    if not backtest_results:
        print(f"❌ No successful backtest results for {period_name} period.")
        return INITIAL_BALANCE, [], [], []

    final_strategy_value = sum(res['final_val'] for res in backtest_results) + (len(top_tickers) - len(processed_tickers)) * capital_per_stock
    strategy_results = [res['final_val'] for res in backtest_results]
    performance_metrics = [res['perf_data'] for res in backtest_results]

    print(f"\n--- {period_name} Backtest Summary ---")
    print(f"  Total Initial Capital: ${INITIAL_BALANCE:,.2f}")
    print(f"  Final Strategy Value:  ${final_strategy_value:,.2f}")
    print(f"  Strategy Return:       {((final_strategy_value - INITIAL_BALANCE) / INITIAL_BALANCE) * 100:.2f}%")
    print("-" * 30)

    return final_strategy_value, strategy_results, processed_tickers, performance_metrics

def print_final_summary(
    sorted_final_results: List[Dict],
    models_buy: Dict,
    models_sell: Dict,
    scalers: Dict,
    optimized_params_per_ticker: Optional[Dict[str, Dict[str, float]]],
    final_strategy_value_1y: float,
    final_buy_hold_value_1y: float,
    ai_1y_return: float,
    final_strategy_value_ytd: float,
    final_buy_hold_value_ytd: float,
    ai_ytd_return: float
):
    """Prints the final summary table and saves models."""
    import joblib
    
    print("\n\n====================================================================================================")
    print("                                 🚀 AI-Powered Momentum & Trend Strategy Results                               ")
    print("====================================================================================================")
    
    print(f"\nOverall Portfolio Performance (1-Year):")
    print(f"  Strategy Final Value: ${final_strategy_value_1y:,.2f} (Return: {ai_1y_return:.2f}%)")
    print(f"  Buy & Hold Final Value: ${final_buy_hold_value_1y:,.2f} (Return: {((final_buy_hold_value_1y - INITIAL_BALANCE) / INITIAL_BALANCE) * 100:.2f}%)")

    print(f"\nOverall Portfolio Performance (YTD):")
    print(f"  Strategy Final Value: ${final_strategy_value_ytd:,.2f} (Return: {ai_ytd_return:.2f}%)")
    print(f"  Buy & Hold Final Value: ${final_buy_hold_value_ytd:,.2f} (Return: {((final_buy_hold_value_ytd - INITIAL_BALANCE) / INITIAL_BALANCE) * 100:.2f}%)")

    print(f"\nML Model Thresholds:")
    print(f"  Minimum Buy Probability: {MIN_PROBA_BUY:.2f}")
    print(f"  Minimum Sell Probability: {MIN_PROBA_SELL:.2f}")

    print("\nIndividual Ticker Performance (1-Year Backtest):")
    print(f"{'Rank':<5} | {'Ticker':<10} | {'1Y Perf (%)':>12} | {'YTD Perf (%)':>12} | {'Strategy Value':>18} | {'Sharpe Ratio':>14} | {'Min Buy Proba':>13} | {'Min Sell Proba':>14} | {'Recommendation':<30}")
    print("------------------------------------------------------------------------------------------------------------------------------------------------------------------------------------")

    for i, res in enumerate(sorted_final_results, 1):
        ticker = res['ticker']
        strategy_value = res['performance']
        sharpe = res['sharpe']
        one_year_perf = res['one_year_perf']
        ytd_perf = res['ytd_perf']

        # Get per-ticker thresholds or use global defaults
        min_proba_buy_ticker = MIN_PROBA_BUY
        min_proba_sell_ticker = MIN_PROBA_SELL
        if optimized_params_per_ticker and ticker in optimized_params_per_ticker:
            if 'min_proba_buy' in optimized_params_per_ticker[ticker]:
                min_proba_buy_ticker = optimized_params_per_ticker[ticker]['min_proba_buy']
            if 'min_proba_sell' in optimized_params_per_ticker[ticker]:
                min_proba_sell_ticker = optimized_params_per_ticker[ticker]['min_proba_sell']
        
        # Determine individual ticker recommendation
        individual_strategy_return = ((strategy_value - (INITIAL_BALANCE / len(sorted_final_results))) / (INITIAL_BALANCE / len(sorted_final_results))) * 100
        individual_recommendation = "Outperformed B&H" if individual_strategy_return > one_year_perf else "Underperformed B&H"

        print(f"{i:<5} | {ticker:<10} | {one_year_perf:>12.2f} | {ytd_perf:>12.2f} | {strategy_value:>18,.2f} | {sharpe:>14.2f} | {min_proba_buy_ticker:>13.2f} | {min_proba_sell_ticker:>14.2f} | {individual_recommendation:<30}")

    print("====================================================================================================================================================================================")
    
    print("\nOverall Recommendation:")
    if ai_1y_return > ((final_buy_hold_value_1y - INITIAL_BALANCE) / INITIAL_BALANCE) * 100:
        print(f"The AI strategy outperformed a simple Buy & Hold strategy over the 1-Year period. Consider deploying this strategy.")
    else:
        print(f"The AI strategy did not outperform a simple Buy & Hold strategy over the 1-Year period. Further optimization may be needed.")
    
    if sorted_final_results:
        top_ticker = sorted_final_results[0]['ticker']
        top_perf = sorted_final_results[0]['one_year_perf']
        print(f"The top performing ticker in the backtest was {top_ticker} with a 1-Year benchmark performance of {top_perf:.2f}%.")

    print("\nSaving trained models and scalers...")
    for ticker, model_buy in models_buy.items():
        try:
            joblib.dump(model_buy, f"logs/models/{ticker}_model_buy.joblib")
            joblib.dump(models_sell[ticker], f"logs/models/{ticker}_model_sell.joblib")
            joblib.dump(scalers[ticker], f"logs/models/{ticker}_scaler.joblib")
            print(f"  ✅ Saved models for {ticker}")
        except Exception as e:
            print(f"  ⚠️ Could not save models for {ticker}: {e}")
            
    if optimized_params_per_ticker:
        try:
            with open(TOP_CACHE_PATH.parent / "optimized_per_ticker_params.json", 'w') as f:
                json.dump(optimized_params_per_ticker, f, indent=4)
            print(f"  ✅ Saved optimized parameters to {TOP_CACHE_PATH.parent.name}/{Path('optimized_per_ticker_params.json').name}")
        except Exception as e:
            print(f"  ⚠️ Could not save optimized parameters: {e}")

    print("\nAnalysis complete. Check 'logs/models/' for saved models and 'logs/optimized_per_ticker_params.json' for optimized parameters.")

if __name__ == "__main__":
<<<<<<< HEAD
    print("Starting AI Stock Advisor...")
    # Model training and optimization are performed conditionally per ticker within process_ticker.
    # N_TOP_TICKERS is set to 10 for a focused test.
    N_TOP_TICKERS = 10
    USE_PERFORMANCE_BENCHMARK = True
    find_top_performers(n_top=N_TOP_TICKERS)
    print("AI Stock Advisor finished.")
=======
    main()
>>>>>>> c76b60bb
<|MERGE_RESOLUTION|>--- conflicted
+++ resolved
@@ -43,15 +43,6 @@
 from tqdm import tqdm
 from datetime import datetime, timedelta, timezone
 
-<<<<<<< HEAD
-import joblib # New: Import joblib for model serialization
-
-def _process_ticker_wrapper(args):
-    """Wrapper function to unpack arguments for process_ticker."""
-    return process_ticker(*args)
-
-=======
->>>>>>> c76b60bb
 # Optional Stooq provider
 try:
     from pandas_datareader import data as pdr
@@ -85,11 +76,7 @@
     "SMI": False,
     "FTSE_MIB": False,
 }
-<<<<<<< HEAD
 N_TOP_TICKERS           = 50          # Set to 0 to disable the limit and run on all performers
-=======
-N_TOP_TICKERS           = 10          # Set to 0 to disable the limit and run on all performers
->>>>>>> c76b60bb
 BATCH_DOWNLOAD_SIZE     = 500
 PAUSE_BETWEEN_BATCHES   = 5.0
 
@@ -118,7 +105,7 @@
 USE_MARKET_FILTER       = False      # re-enable market filter
 MARKET_FILTER_TICKER    = 'SPY'
 MARKET_FILTER_SMA       = 200
-USE_PERFORMANCE_BENCHMARK = True   # Set to True to enable benchmark filtering
+USE_PERFORMANCE_BENCHMARK = False   # Set to True to enable benchmark filtering
 
 # --- Misc
 INITIAL_BALANCE         = 100_000.0
@@ -161,14 +148,6 @@
         return df
     except Exception:
         return pd.DataFrame()
-
-def _normalize_symbol(symbol: str, provider: str) -> str:
-    """Normalizes ticker symbols for different data providers."""
-    if provider.lower() == 'stooq':
-        return symbol
-    elif provider.lower() == 'yahoo':
-        return symbol.replace('.', '-')
-    return symbol
 
 # ============================
 # Data access
@@ -694,13 +673,9 @@
         start = end - timedelta(days=TRAIN_LOOKBACK_DAYS)
 
     df = load_prices(ticker, start, end)
-    if df.empty:
-        print(f"⚠️ No data fetched for {ticker} from {start.date()} to {end.date()}. Returning empty DataFrame.")
+    if df.empty or len(df) < FEAT_SMA_LONG + 10:
+        print(f"⚠️ Insufficient data for {ticker} from {start.date()} to {end.date()}. Returning empty DataFrame.")
         return pd.DataFrame(), []
-
-    # Ensure enough data for basic SMA calculations, otherwise warn but proceed
-    if len(df) < FEAT_SMA_LONG + 10:
-        print(f"  ℹ️ Potentially insufficient data for all features for {ticker} (only {len(df)} rows). Proceeding with available data.")
 
     df = df.copy()
     if "Close" not in df.columns and "Adj Close" in df.columns:
@@ -753,9 +728,6 @@
     for col in financial_features:
         df[col] = pd.to_numeric(df[col], errors='coerce').fillna(0)
 
-    # Fill any remaining NaNs after all feature calculations to ensure columns are present
-    df = df.fillna(0)
-
     df["Target"]     = df["Close"].shift(-1)
 
     # Classification label for BUY model: 5-day forward > +target_percentage
@@ -765,40 +737,13 @@
     # Classification label for SELL model: 5-day forward < -target_percentage
     df["TargetClassSell"] = ((fwd / df["Close"] - 1.0) < -target_percentage).astype(float)
 
-<<<<<<< HEAD
-    # New: Regression target for 1-year price change
-    fwd_1y = df["Close"].shift(-252) # Approximately 252 trading days in a year
-    df["Target1YChange"] = (fwd_1y / df["Close"] - 1.0) * 100 # Percentage change
-
-    # Define core technical features
-    core_tech_features = ["Close","Returns","SMA_F_S","SMA_F_L","Volatility", "RSI_feat", "MACD", "BB_upper", "%K", "%D", "%R", "ADX"]
-    
-    # Combine core technical features with dynamically found financial features
-    all_potential_features = core_tech_features + financial_features
-    
-    # Filter to include only features actually present in the DataFrame
-    available_features = [col for col in all_potential_features if col in df.columns]
-
-    # Add target columns
-    target_cols = ["Target", "TargetClassBuy", "TargetClassSell", "Target1YChange"]
-    available_target_cols = [col for col in target_cols if col in df.columns]
-
-    # Combine available features and target columns
-    req_cols = available_features + available_target_cols
-    
-    # Create 'ready' DataFrame, ensuring all required columns are present and filled
-    ready = df[req_cols].copy()
-=======
     # Progress info
     req_cols = ["Close","Returns","SMA_F_S","SMA_F_L","Volatility", "RSI_feat", "MACD", "BB_upper"] + financial_features + ["Target", "TargetClassBuy", "TargetClassSell"]
->>>>>>> c76b60bb
-    
-    # The actual features used for training will be all columns in 'ready' except the target columns
-    final_training_features = [col for col in available_features if col in ready.columns] # Use available_features as base
-    
-    # Drop rows with NaN values in the final feature set, but only if they are critical
-    # For now, rely on fillna(0) to keep all rows. If models require no NaNs, this might need adjustment.
-    # ready = ready.dropna() # Removed this line as fillna(0) should handle it.
+    
+    # Filter req_cols to only include those present in df.columns
+    available_req_cols = [col for col in req_cols if col in df.columns]
+    
+    ready = df[available_req_cols].dropna()
     
     # The actual features used for training will be all columns in 'ready' except the target columns
     final_training_features = [col for col in ready.columns if col not in ["Target", "TargetClassBuy", "TargetClassSell"]]
@@ -1282,170 +1227,94 @@
 # Top Performer Analysis
 # ============================
 
-# ============================
-# Optimization & Backtesting
-# ============================
-
-def _process_ticker_wrapper(args):
-    """Wrapper function to unpack arguments for process_ticker."""
-    return process_ticker(*args)
-
-def process_ticker(ticker: str, start_date: datetime, end_date: datetime,
-                   market_data: Optional[pd.DataFrame] = None) -> Dict: # Changed return type to Dict
+def find_top_performers(return_tickers: bool = False, n_top: int = N_TOP_TICKERS, fcf_min_threshold: float = 0.0, ebitda_min_threshold: float = 0.0):
     """
-    Processes a single ticker: fetches data, conditionally trains/loads models,
-    performs backtesting, and returns performance metrics and recommendations.
+    Fetches S&P 500 & NASDAQ tickers, screens for the top N performers,
+    and returns a list of (ticker, performance) tuples.
     """
-    _ensure_dir(MODEL_CACHE_DIR)
-    model_buy_path = MODEL_CACHE_DIR / f"{ticker}_model_buy.joblib"
-    model_sell_path = MODEL_CACHE_DIR / f"{ticker}_model_sell.joblib"
-    scaler_path = MODEL_CACHE_DIR / f"{ticker}_scaler.joblib"
-    optimized_params_path = OPTIMIZED_PARAMS_PATH
-
-    model_buy, model_sell, scaler = None, None, None
-    per_ticker_min_proba_buy, per_ticker_min_proba_sell = MIN_PROBA_BUY, MIN_PROBA_SELL
-    feature_set = [] # Initialize feature_set here
-
-    # Initialize result dictionary with default values
-    result = {
-        "ticker": ticker,
-        "1y_performance": 0.0,
-        "ytd_performance": 0.0,
-        "strategy_final_value": INITIAL_BALANCE,
-        "buy_hold_return": 0.0,
-        "recommendation": "HOLD",
-        "min_proba_buy": MIN_PROBA_BUY,  # Include default buy threshold
-        "min_proba_sell": MIN_PROBA_SELL # Include default sell threshold
-    }
-
-    # --- Conditional Model Loading/Training ---
-    if USE_MODEL_GATE:
-        if model_buy_path.exists() and model_sell_path.exists() and scaler_path.exists():
-            print(f"  [{ticker}] Loading existing models and scaler...")
+    all_available_tickers = get_all_tickers()
+    if not all_available_tickers:
+        print("❌ No tickers to process. Exiting.")
+        return []
+
+    # Apply N_TOP_TICKERS limit here
+    if n_top > 0 and len(all_available_tickers) > n_top:
+        import random
+        random.seed(SEED)
+        tickers = random.sample(all_available_tickers, n_top)
+        print(f"✅ Selected top {n_top} tickers for analysis: {', '.join(tickers)}")
+    else:
+        tickers = all_available_tickers
+        print(f"✅ Analyzing all {len(tickers)} available tickers.")
+
+    end_date = datetime.now(timezone.utc)
+    start_date = end_date - timedelta(days=365)
+    
+    if USE_PERFORMANCE_BENCHMARK:
+        # --- Step 1: Calculate Benchmark Performances ---
+        print("- Calculating 1-Year Performance Benchmarks...")
+        benchmark_perfs = {}
+        for bench_ticker in ['QQQ', 'SPY']:
             try:
-                model_buy = joblib.load(model_buy_path)
-                model_sell = joblib.load(model_sell_path)
-                scaler = joblib.load(scaler_path)
-                feature_set = scaler.feature_names_in_ if hasattr(scaler, 'feature_names_in_') else []
-                # Load optimized thresholds if they exist
-                if optimized_params_path.exists():
-                    with open(optimized_params_path, 'r') as f:
-                        optimized_params = json.load(f)
-                    if ticker in optimized_params:
-                        per_ticker_min_proba_buy = optimized_params[ticker].get('min_proba_buy', MIN_PROBA_BUY)
-                        per_ticker_min_proba_sell = optimized_params[ticker].get('min_proba_sell', MIN_PROBA_SELL)
-                        print(f"  [{ticker}] Loaded optimized thresholds: Buy={per_ticker_min_proba_buy:.2f}, Sell={per_ticker_min_proba_sell:.2f}")
-                        result["min_proba_buy"] = per_ticker_min_proba_buy
-                        result["min_proba_sell"] = per_ticker_min_proba_sell
+                df = load_prices_robust(bench_ticker, start_date, end_date)
+                if df is not None and not df.empty:
+                    start_price = df['Close'].iloc[0]
+                    end_price = df['Close'].iloc[-1]
+                    if start_price > 0:
+                        perf = ((end_price - start_price) / start_price) * 100
+                        benchmark_perfs[bench_ticker] = perf
+                        print(f"  ✅ {bench_ticker} 1-Year Performance: {perf:.2f}%")
             except Exception as e:
-                print(f"  ⚠️ [{ticker}] Error loading models/scaler: {e}. Retraining.")
-                model_buy, model_sell, scaler = None, None, None # Reset to force retraining
-        
-<<<<<<< HEAD
-        if model_buy is None or model_sell is None or scaler is None:
-            print(f"  [{ticker}] Training new models...")
-            df_train, feature_set = fetch_training_data(ticker, start=start_date - timedelta(days=TRAIN_LOOKBACK_DAYS), end=end_date)
-            if df_train.empty:
-                print(f"  ⚠️ [{ticker}] Skipping model training due to insufficient training data.")
-                model_buy, scaler_buy = None, None
-                model_sell, scaler_sell = None, None
-            else:
-                model_buy_result = train_and_evaluate_models(df_train, target_col="TargetClassBuy", feature_set=feature_set)
-                if model_buy_result is not None:
-                    model_buy, scaler_buy = model_buy_result
-                else:
-                    model_buy, scaler_buy = None, None # Explicitly set to None if training failed
-
-                model_sell_result = train_and_evaluate_models(df_train, target_col="TargetClassSell", feature_set=feature_set)
-                if model_sell_result is not None:
-                    model_sell, scaler_sell = model_sell_result
-                else:
-                    model_sell, scaler_sell = None, None # Explicitly set to None if training failed
-                
-                # Ensure scalers are consistent; ideally, they should be the same if feature_set is identical
-                if scaler_buy and scaler_sell and all(f in scaler_buy.feature_names_in_ for f in scaler_sell.feature_names_in_) and all(f in scaler_sell.feature_names_in_ for f in scaler_buy.feature_names_in_):
-                    scaler = scaler_buy # Use one consistent scaler
-                elif scaler_buy:
-                    scaler = scaler_buy
-                elif scaler_sell:
-                    scaler = scaler_sell
-                
-                if model_buy and model_sell and scaler:
-                    try:
-                        joblib.dump(model_buy, model_buy_path)
-                        joblib.dump(model_sell, model_sell_path)
-                        joblib.dump(scaler, scaler_path)
-                        print(f"  [{ticker}] Models and scaler saved.")
-                    except Exception as e:
-                        print(f"  ⚠️ [{ticker}] Could not save models/scaler: {e}")
-                else:
-                    print(f"  ⚠️ [{ticker}] Model training failed or resulted in no valid models. Skipping ML gate.")
-                    # USE_MODEL_GATE = False # Temporarily disable ML gate for this ticker if models fail
-
-    # Update thresholds in result dictionary after potential training/loading
-    result["min_proba_buy"] = per_ticker_min_proba_buy
-    result["min_proba_sell"] = per_ticker_min_proba_sell
-
-    # Determine if ML gate can be used for this ticker
-    use_ml_gate_for_ticker = USE_MODEL_GATE and (model_buy is not None) and (model_sell is not None) and (scaler is not None) and (feature_set is not None)
-
-    # --- Backtesting ---
-    df_backtest = load_prices(ticker, start_date, end_date)
-    if df_backtest.empty or len(df_backtest) < STRAT_SMA_LONG:
-        print(f"  ⚠️ [{ticker}] Insufficient data for backtest. Skipping.")
-        return result # Return default result if backtest data is insufficient
-
-    # Calculate buy & hold performance for comparison
-    buy_hold_initial = float(df_backtest["Close"].iloc[0])
-    buy_hold_final = float(df_backtest["Close"].iloc[-1])
-    buy_hold_return = ((buy_hold_final - buy_hold_initial) / buy_hold_initial) * 100 if buy_hold_initial > 0 else 0.0
-    buy_hold_history = [INITIAL_BALANCE * (1 + (c - buy_hold_initial) / buy_hold_initial) for c in df_backtest["Close"]]
-
-    env = RuleTradingEnv(df_backtest, INITIAL_BALANCE, TRANSACTION_COST,
-                         model_buy=model_buy, model_sell=model_sell, scaler=scaler,
-                         min_proba_buy=per_ticker_min_proba_buy, min_proba_sell=per_ticker_min_proba_sell,
-                         use_gate=use_ml_gate_for_ticker, market_data=market_data, use_market_filter=USE_MARKET_FILTER,
-                         feature_set=feature_set) # Pass feature_set to env
-    
-    final_portfolio_value, trade_log = env.run()
-    
-    # Calculate 1-year and YTD performance for the current ticker
-    perf_1y = ((df_backtest['Close'].iloc[-1] - df_backtest['Close'].iloc[0]) / df_backtest['Close'].iloc[0]) * 100 if df_backtest['Close'].iloc[0] > 0 else 0.0
-    
-    ytd_start_price = df_backtest.loc[df_backtest.index.year == end_date.year, 'Close'].iloc[0] if not df_backtest.loc[df_backtest.index.year == end_date.year, 'Close'].empty else df_backtest['Close'].iloc[0]
-    perf_ytd = ((df_backtest['Close'].iloc[-1] - ytd_start_price) / ytd_start_price) * 100 if ytd_start_price > 0 else 0.0
-
-    # Update result dictionary
-    result.update({
-        "1y_performance": perf_1y,
-        "ytd_performance": perf_ytd,
-        "strategy_final_value": final_portfolio_value,
-        "buy_hold_return": buy_hold_return
-    })
-
-    # Get today's recommendation
-    if use_ml_gate_for_ticker: # Use the local flag here
-        # To get the latest data for prediction, we need to ensure it has all features
-        # We'll fetch a small window of data ending today to calculate features
-        prediction_end_date = datetime.now(timezone.utc)
-        prediction_start_date = prediction_end_date - timedelta(days=FEAT_SMA_LONG + 10) # Enough data for all features
-        
-        df_predict, _ = fetch_training_data(ticker, start=prediction_start_date, end=prediction_end_date)
-        
-        if df_predict.empty:
-            print(f"  ⚠️ [{ticker}] Insufficient data for latest prediction. Skipping recommendation.")
-        else:
-            latest_data_for_prediction = df_predict.iloc[[-1]].copy() # Get the last row as a DataFrame
+                print(f"⚠️ Could not calculate {bench_ticker} performance: {e}.")
+            time.sleep(2) # Add a pause to avoid rate limiting
+        
+        if not benchmark_perfs:
+            print("❌ Could not calculate any benchmark performance. Cannot proceed.")
+            return []
             
-            # Ensure feature_set is available and consistent
-            # The fetch_training_data function already ensures all required columns are present and filled with 0
-            X_latest = latest_data_for_prediction[feature_set]
-            
-            # Check if scaler has feature_names_in_ and align columns
-            if hasattr(scaler, 'feature_names_in_') and list(X_latest.columns) != list(scaler.feature_names_in_):
-                # Reindex X_latest to match scaler's feature order, filling missing with 0
-                X_latest = X_latest.reindex(columns=scaler.feature_names_in_, fill_value=0)
-=======
+        # Determine the higher of the two benchmarks
+        market_benchmark_perf = max(benchmark_perfs.values()) if benchmark_perfs else 0.0
+        final_benchmark_perf = market_benchmark_perf
+        print(f"  📈 Using final 1-Year performance benchmark of {final_benchmark_perf:.2f}%")
+
+        # --- Step 2: Calculate YTD Benchmarks ---
+        print("- Calculating YTD Performance Benchmarks...")
+        ytd_start_date = datetime(end_date.year, 1, 1, tzinfo=timezone.utc)
+        ytd_benchmark_perfs = {}
+        for bench_ticker in ['QQQ', 'SPY']:
+            try:
+                df = load_prices_robust(bench_ticker, ytd_start_date, end_date)
+                if df is not None and not df.empty:
+                    start_price = df['Close'].iloc[0]
+                    end_price = df['Close'].iloc[-1]
+                    if start_price > 0:
+                        perf = ((end_price - start_price) / start_price) * 100
+                        ytd_benchmark_perfs[bench_ticker] = perf
+                        print(f"  ✅ {bench_ticker} YTD Performance: {perf:.2f}%")
+            except Exception as e:
+                print(f"⚠️ Could not calculate {bench_ticker} YTD performance: {e}.")
+            time.sleep(2) # Add a pause to avoid rate limiting
+        
+        if not ytd_benchmark_perfs:
+            print("❌ Could not calculate any YTD benchmark performance. Cannot proceed.")
+            return []
+        ytd_benchmark_perf = max(ytd_benchmark_perfs.values())
+        print(f"  📈 Using YTD performance benchmark of {ytd_benchmark_perf:.2f}%")
+    else:
+        print("ℹ️ Performance benchmark is disabled. All tickers will be considered.")
+        final_benchmark_perf = -np.inf
+        ytd_benchmark_perf = -np.inf
+        ytd_start_date = datetime(end_date.year, 1, 1, tzinfo=timezone.utc)
+
+    # --- Step 3: Find stocks that beat both benchmarks ---
+    performance_data = {}
+    num_batches = (len(tickers) + BATCH_DOWNLOAD_SIZE - 1) // BATCH_DOWNLOAD_SIZE
+    
+    for i in range(num_batches):
+        start_idx = i * BATCH_DOWNLOAD_SIZE
+        end_idx = start_idx + BATCH_DOWNLOAD_SIZE
+        batch_tickers = tickers[start_idx:end_idx]
+        
         if not batch_tickers:
             continue
 
@@ -1520,38 +1389,12 @@
         
     if not performance_data:
         return []
->>>>>>> c76b60bb
-
-            X_scaled_latest = scaler.transform(X_latest)
-            
-            buy_proba = model_buy.predict_proba(X_scaled_latest)[0][1]
-            sell_proba = model_sell.predict_proba(X_scaled_latest)[0][1]
-
-            if buy_proba >= per_ticker_min_proba_buy:
-                result["recommendation"] = "BUY"
-            elif sell_proba >= per_ticker_min_proba_sell:
-                result["recommendation"] = "SELL"
-
-    return result
-
-    # Calculate buy & hold performance for comparison
-    buy_hold_initial = float(df_backtest["Close"].iloc[0])
-    buy_hold_final = float(df_backtest["Close"].iloc[-1])
-    buy_hold_return = ((buy_hold_final - buy_hold_initial) / buy_hold_initial) * 100 if buy_hold_initial > 0 else 0.0
-    buy_hold_history = [INITIAL_BALANCE * (1 + (c - buy_hold_initial) / buy_hold_initial) for c in df_backtest["Close"]]
-
-    env = RuleTradingEnv(df_backtest, INITIAL_BALANCE, TRANSACTION_COST,
-                         model_buy=model_buy, model_sell=model_sell, scaler=scaler,
-                         min_proba_buy=per_ticker_min_proba_buy, min_proba_sell=per_ticker_min_proba_sell,
-                         use_gate=USE_MODEL_GATE, market_data=market_data, use_market_filter=USE_MARKET_FILTER,
-                         feature_set=feature_set) # Pass feature_set to env
-    
-<<<<<<< HEAD
-    final_portfolio_value, trade_log = env.run()
-    
-    # Calculate 1-year and YTD performance for the current ticker
-    perf_1y = ((df_backtest['Close'].iloc[-1] - df_backtest['Close'].iloc[0]) / df_backtest['Close'].iloc[0]) * 100 if df_backtest['Close'].iloc[0] > 0 else 0.0
-=======
+
+    # Filter for stocks that beat the high benchmark
+    strong_performers = performance_data
+    
+    sorted_strong_performers = sorted(strong_performers.items(), key=lambda item: item[1], reverse=True)
+    
     # The n_top limit is already applied to the 'tickers' list, so this check is redundant here
     # if n_top > 0 and len(sorted_strong_performers) > n_top:
     #     print(f"  ✅ Found {len(sorted_strong_performers)} stocks outperforming the benchmark. Selecting top {n_top}.")
@@ -1572,127 +1415,75 @@
             if start_price > 0:
                 perf_ytd = ((end_price - start_price) / start_price) * 100
         final_performers_with_ytd.append((ticker, perf_1y, perf_ytd))
->>>>>>> c76b60bb
-    
-    ytd_start_price = df_backtest.loc[df_backtest.index.year == end_date.year, 'Close'].iloc[0] if not df_backtest.loc[df_backtest.index.year == end_date.year, 'Close'].empty else df_backtest['Close'].iloc[0]
-    perf_ytd = ((df_backtest['Close'].iloc[-1] - ytd_start_price) / ytd_start_price) * 100 if ytd_start_price > 0 else 0.0
-
-    # Update result dictionary
-    result.update({
-        "1y_performance": perf_1y,
-        "ytd_performance": perf_ytd,
-        "strategy_final_value": final_portfolio_value,
-        "buy_hold_return": buy_hold_return
-    })
-
-    # Get today's recommendation
-    if USE_MODEL_GATE and model_buy and model_sell and scaler and feature_set:
-        # To get the latest data for prediction, we need to ensure it has all features
-        # We'll fetch a small window of data ending today to calculate features
-        prediction_end_date = datetime.now(timezone.utc)
-        prediction_start_date = prediction_end_date - timedelta(days=FEAT_SMA_LONG + 10) # Enough data for all features
-        
-        df_predict, _ = fetch_training_data(ticker, start=prediction_start_date, end=prediction_end_date)
-        
-        if df_predict.empty:
-            print(f"  ⚠️ [{ticker}] Insufficient data for latest prediction. Skipping recommendation.")
-        else:
-            latest_data_for_prediction = df_predict.iloc[[-1]].copy() # Get the last row as a DataFrame
-            
-            # Ensure feature_set is available and consistent
-            # The fetch_training_data function already ensures all required columns are present and filled with 0
-            X_latest = latest_data_for_prediction[feature_set]
-            
-            # Check if scaler has feature_names_in_ and align columns
-            if hasattr(scaler, 'feature_names_in_') and list(X_latest.columns) != list(scaler.feature_names_in_):
-                # Reindex X_latest to match scaler's feature order, filling missing with 0
-                X_latest = X_latest.reindex(columns=scaler.feature_names_in_, fill_value=0)
-
-<<<<<<< HEAD
-            X_scaled_latest = scaler.transform(X_latest)
-            
-            buy_proba = model_buy.predict_proba(X_scaled_latest)[0][1]
-            sell_proba = model_sell.predict_proba(X_scaled_latest)[0][1]
-
-            if buy_proba >= per_ticker_min_proba_buy:
-                result["recommendation"] = "BUY"
-            elif sell_proba >= per_ticker_min_proba_sell:
-                result["recommendation"] = "SELL"
-=======
+    
+    final_performers = final_performers_with_ytd
+
+    # --- Step 3: Fundamental Screen (Optional Free Cash Flow & EBITDA for the last fiscal year) ---
+    if fcf_min_threshold is not None or ebitda_min_threshold is not None:
+        print(f"  🔍 Screening {len(final_performers)} strong performers for fundamental metrics...")
+        screened_performers = []
+        
+        pbar = tqdm(final_performers, desc="Applying fundamental screens")
+        
+        for ticker, perf_1y, perf_ytd in pbar:
+            try:
+                yf_ticker = yf.Ticker(ticker)
+                
+                # FCF Check
+                fcf_ok = True
+                if fcf_min_threshold is not None:
+                    cashflow = yf_ticker.cashflow
+                    if not cashflow.empty:
+                        latest_cashflow = cashflow.iloc[:, 0]
+                        fcf_keys = ['Free Cash Flow', 'freeCashflow']
+                        fcf = None
+                        for key in fcf_keys:
+                            if key in latest_cashflow.index:
+                                fcf = latest_cashflow[key]
+                                break
+                        if fcf is not None and fcf <= fcf_min_threshold:
+                            fcf_ok = False
+                
+                # EBITDA Check
+                ebitda_ok = True
+                if ebitda_min_threshold is not None:
+                    financials = yf_ticker.financials
+                    if not financials.empty:
+                        latest_financials = financials.iloc[:, 0]
+                        ebitda_keys = ['EBITDA', 'ebitda']
+                        ebitda = None
+                        for key in ebitda_keys:
+                            if key in latest_financials.index:
+                                ebitda = latest_financials[key]
+                                break
+                        if ebitda is not None and ebitda <= ebitda_min_threshold:
+                            ebitda_ok = False
+
+                if fcf_ok and ebitda_ok:
+                    screened_performers.append((ticker, perf_1y, perf_ytd))
+
             except Exception:
                 # If there's any error fetching financials, we let it pass
                 pbar.set_description(f"Applying screens ({ticker}: fetch error)")
                 screened_performers.append((ticker, perf_1y, perf_ytd))
->>>>>>> c76b60bb
-
-    return result
-
-def find_top_performers(n_top: int = N_TOP_TICKERS, fcf_min_threshold: float = 0.0, ebitda_min_threshold: float = 0.0):
-    """
-    Fetches tickers, processes them, and prints a table of recommendations.
-    """
-    global USE_MARKET_FILTER # Declare global here
-    all_available_tickers = get_all_tickers()
-    if not all_available_tickers:
-        print("❌ No tickers to process. Exiting.")
-        return []
-
-    # Apply N_TOP_TICKERS limit here
-    if n_top > 0 and len(all_available_tickers) > n_top:
-        import random
-        random.seed(SEED)
-        tickers_to_process = random.sample(all_available_tickers, n_top)
-        print(f"✅ Selected top {n_top} tickers for analysis: {', '.join(tickers_to_process)}")
-    else:
-        tickers_to_process = all_available_tickers
-        print(f"✅ Analyzing all {len(tickers_to_process)} available tickers.")
-
-    end_date = datetime.now(timezone.utc)
-    start_date = end_date - timedelta(days=BACKTEST_DAYS)
-    
-    # Fetch market data once if market filter is enabled
-    market_data = None
-    if USE_MARKET_FILTER:
-        print(f"- Fetching market data for {MARKET_FILTER_TICKER}...")
-        market_data = load_prices_robust(MARKET_FILTER_TICKER, start_date - timedelta(days=MARKET_FILTER_SMA), end_date)
-        if market_data.empty:
-            print(f"  ⚠️ Could not fetch market data for {MARKET_FILTER_TICKER}. Disabling market filter.")
-            # Note: USE_MARKET_FILTER is a global variable, modifying it here will affect subsequent calls.
-            # For a more robust solution, consider passing it as a parameter or making it a class member.
-            USE_MARKET_FILTER = False
-        else:
-            market_data['SMA_L_MKT'] = market_data['Close'].rolling(window=MARKET_FILTER_SMA).mean()
-            market_data = market_data.dropna()
-
-    results = []
-    # Use process_map for parallel processing with a progress bar
-    # Pass market_data to each worker if needed
-    func_args = [(ticker, start_date, end_date, market_data) for ticker in tickers_to_process]
-    
-    # Use process_map for a progress bar with multiprocessing
-    processed_results = process_map(_process_ticker_wrapper, func_args, max_workers=cpu_count())
-
-    for res in processed_results:
-        if res:
-            results.append(res)
-
-    if not results:
-        print("  ⚠️ No strong performers found after analysis.")
-        return []
-
-    # Sort results by 1-year performance
-    sorted_results = sorted(results, key=lambda x: x['1y_performance'], reverse=True)
-    
-    print(f"\n\n🏆 Top Stock Recommendations ({len(sorted_results)} stocks) 🏆")
-    print("-" * 110)
-    print(f"{'Rank':<5} | {'Ticker':<10} | {'1Y Perf':>10} | {'YTD Perf':>10} | {'Recommendation':<15} | {'Buy Threshold':<15} | {'Sell Threshold':<15}")
-    print("-" * 110)
-    
-    for i, res in enumerate(sorted_results, 1):
-        print(f"{i:<5} | {res['ticker']:<10} | {res['1y_performance']:>9.2f}% | {res['ytd_performance']:>9.2f}% | {res['recommendation']:<15} | {res['min_proba_buy']:>13.2f} | {res['min_proba_sell']:>14.2f}")
-    
-    print("-" * 110)
-    return sorted_results
+
+        print(f"  ✅ Found {len(screened_performers)} stocks passing the fundamental screens.")
+        final_performers = screened_performers
+
+    if return_tickers:
+        return final_performers
+    
+    # If not returning for backtest, just print the list
+    print(f"\n\n🏆 Stocks Outperforming {final_benchmark_perf:.2f}%) 🏆") # Removed high_benchmark_ticker
+    print("-" * 60)
+    print(f"{'Rank':<5} | {'Ticker':<10} | {'Performance':>15}")
+    print("-" * 60)
+    
+    for i, (ticker, perf, _) in enumerate(final_performers, 1): # Iterate over final_performers which now includes YTD
+        print(f"{i:<5} | {ticker:<10} | {perf:14.2f}%")
+    
+    print("-" * 60)
+    return list(final_tickers)
 
 
 # ============================
@@ -2179,14 +1970,4 @@
     print("\nAnalysis complete. Check 'logs/models/' for saved models and 'logs/optimized_per_ticker_params.json' for optimized parameters.")
 
 if __name__ == "__main__":
-<<<<<<< HEAD
-    print("Starting AI Stock Advisor...")
-    # Model training and optimization are performed conditionally per ticker within process_ticker.
-    # N_TOP_TICKERS is set to 10 for a focused test.
-    N_TOP_TICKERS = 10
-    USE_PERFORMANCE_BENCHMARK = True
-    find_top_performers(n_top=N_TOP_TICKERS)
-    print("AI Stock Advisor finished.")
-=======
-    main()
->>>>>>> c76b60bb
+    main()